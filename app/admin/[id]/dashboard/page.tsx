--- conflicted
+++ resolved
@@ -1,12 +1,7 @@
 'use client'
 
-<<<<<<< HEAD
-import { useState, useCallback } from 'react'
-import { useParams } from 'next/navigation'
-=======
 import { useState, useEffect } from 'react'
 import { useParams, useSearchParams, useRouter } from 'next/navigation'
->>>>>>> f6700d5e
 import { trpc } from '@/lib/trpc'
 import { Card, CardContent, CardHeader, CardTitle } from '@/components/ui/card'
 import { Button } from '@/components/ui/button'
@@ -74,8 +69,6 @@
     teamBName: string
   }>({ isOpen: false, matchId: null, teamAName: '', teamBName: '' })
 
-  const utils = trpc.useUtils()
-
   // Get tournament data
   const { data: tournament, isLoading: tournamentLoading, refetch: refetchTournament } = trpc.tournament.get.useQuery(
     { id: tournamentId },
@@ -192,177 +185,6 @@
       divisionId: currentDivision.id,
     })
   }
-
-  const handleExportCSV = useCallback(async (e?: React.MouseEvent) => {
-    if (e) {
-      e.preventDefault()
-      e.stopPropagation()
-    }
-    
-    if (!currentDivision?.id) {
-      alert('Please select a division')
-      return
-    }
-    
-    if (!tournament) {
-      alert('Tournament data not available')
-      return
-    }
-
-    if (!utils) {
-      alert('tRPC utils not available')
-      return
-    }
-
-    try {
-      
-      // Use utils.fetch method
-      const exportData = await utils.divisionStage.getMatchesForExport.fetch({
-        divisionId: currentDivision.id,
-      })
-
-      if (!exportData) {
-        alert('Failed to fetch match data')
-        return
-      }
-      
-      if (!exportData.matches || exportData.matches.length === 0) {
-        alert('No matches found to export')
-        return
-      }
-
-      // Determine match type based on teamKind
-      const matchType = exportData.teamKind === 'SINGLES_1v1' ? 'S' : 'D'
-      
-      // Format tournament name with division
-      const eventName = `${tournament.title} - ${exportData.name}`
-      
-      // Format date (use tournament start date or match date)
-      const formatDate = (date: Date | string) => {
-        const d = typeof date === 'string' ? new Date(date) : date
-        return d.toISOString().split('T')[0] // YYYY-MM-DD
-      }
-
-      // Helper function to escape CSV values
-      const escapeCSV = (value: string | number | null | undefined) => {
-        if (value === null || value === undefined || value === '') return ''
-        const str = String(value)
-        // Only quote if contains comma, quotes, or newline
-        if (str.includes(',') || str.includes('"') || str.includes('\n')) {
-          return `"${str.replace(/"/g, '""')}"`
-        }
-        return str
-      }
-
-      // Helper function to format player name
-      const formatPlayerName = (firstName: string, lastName: string) => {
-        return `${firstName} ${lastName}`.trim()
-      }
-
-      // Create CSV rows for matches
-      const matchRows = exportData.matches.map((match: any) => {
-        const teamAPlayers = match.teamA.teamPlayers || []
-        const teamBPlayers = match.teamB.teamPlayers || []
-        
-        // Get players for team A
-        const playerA1 = teamAPlayers[0]?.player
-        const playerA2 = teamAPlayers[1]?.player
-        const playerB1 = teamBPlayers[0]?.player
-        const playerB2 = teamBPlayers[1]?.player
-
-        // Format games scores (up to 5 games)
-        const games = match.games || []
-        const gameScores: (string | number)[] = []
-        for (let i = 0; i < 5; i++) {
-          if (games[i]) {
-            gameScores.push(games[i].scoreA)
-            gameScores.push(games[i].scoreB)
-          } else {
-            gameScores.push('')
-            gameScores.push('')
-          }
-        }
-
-        // Match date - use match createdAt or tournament startDate
-        const matchDate = match.createdAt || exportData.tournament.startDate
-        
-        return [
-          '', // Empty column A
-          '', // Empty column B
-          '', // Empty column C
-          matchType, // matchType
-          eventName, // event
-          formatDate(matchDate), // date
-          playerA1 ? formatPlayerName(playerA1.firstName, playerA1.lastName) : '', // playerA1
-          '', // playerA1DuprId - leave empty for manual entry in DUPR
-          '', // playerA1ExternalId
-          playerA2 ? formatPlayerName(playerA2.firstName, playerA2.lastName) : '', // playerA2
-          '', // playerA2DuprId - leave empty for manual entry in DUPR
-          '', // playerA2ExternalId
-          playerB1 ? formatPlayerName(playerB1.firstName, playerB1.lastName) : '', // playerB1
-          '', // playerB1DuprId - leave empty for manual entry in DUPR
-          '', // playerB1ExternalId
-          playerB2 ? formatPlayerName(playerB2.firstName, playerB2.lastName) : '', // playerB2
-          '', // playerB2DuprId - leave empty for manual entry in DUPR
-          '', // playerB2ExternalId
-          '', // Empty column S
-          ...gameScores, // teamAGame1, teamBGame1, ..., teamAGame5, teamBGame5
-        ]
-      })
-
-      // Create CSV content following DUPR template format
-      const csvLines: string[] = []
-
-      // Add instruction rows (lines 1-9 from template)
-      csvLines.push(',,,Notes:,"Remove the rows that do not have match data (rows 1-10), including the header row, prior to import",,,,,,,,,,,,,,,,,,,,,,,')
-      csvLines.push(',,,"Specify match type as ""S"" for singles or ""D"" for doubles",,,,,,,,,,,,,,,,,,,,,,,')
-      csvLines.push(',,,,Include your event name with division and any other details you\'d like to include,,,,,,,,,,,,,,,,,,,,,,,')
-      csvLines.push(',,,,Date format should be YYYY-MM-DD,,,,,,,,,,,,,,,,,,,,,,,')
-      csvLines.push(',,,,Player DUPR IDs must be an exact match. The DUPR ID can be copy/pasted from a player\'s profile.,,,,,,,,,,,,,,,,,,,,,,,,')
-      csvLines.push(',,,,Player names do not need to be an exact match. Only the DUPR ID is used to validate a player.,,,,,,,,,,,,,,,,,,,,,,,,')
-      csvLines.push(',,,,Leave the External ID column blank,,,,,,,,,,,,,,,,,,,,,,,')
-      csvLines.push(',,,,"Do NOT delete blank columns (A, B, C, S)",,,,,,,,,,,,,,,,,,,,,,,,')
-      csvLines.push(',,,,,,,,,,,,,,,,,,,,,,,,,,,,')
-      
-      // Add header row (line 10) - first 3 columns must be empty
-      csvLines.push(',,,matchType,event,date,playerA1,playerA1DuprId,playerA1ExternalId,playerA2,playerA2DuprId,playerA2ExternalId,playerB1,playerB1DuprId,playerB1ExternalId,playerB2,playerB2DuprId,playerB2ExternalId,,teamAGame1,teamBGame1,teamAGame2,teamBGame2,teamAGame3,teamBGame3,teamAGame4,teamBGame4,teamAGame5,teamBGame5')
-      
-      // Add match rows - ensure proper CSV formatting
-      matchRows.forEach((row: any[]) => {
-        const formattedRow = row.map((cell: any) => {
-          if (cell === null || cell === undefined || cell === '') return ''
-          const str = String(cell)
-          // Quote values containing commas, quotes, or newlines
-          if (str.includes(',') || str.includes('"') || str.includes('\n') || str.includes('\r')) {
-            return `"${str.replace(/"/g, '""')}"`
-          }
-          return str
-        }).join(',')
-        csvLines.push(formattedRow)
-      })
-
-      const csvContent = csvLines.join('\n')
-
-      // Create blob and download
-      const blob = new Blob([csvContent], { type: 'text/csv;charset=utf-8;' })
-      const link = document.createElement('a')
-      const url = URL.createObjectURL(blob)
-      
-      link.setAttribute('href', url)
-      link.setAttribute('download', `${exportData.name}_matches_${new Date().toISOString().split('T')[0]}.csv`)
-      link.style.visibility = 'hidden'
-      
-      document.body.appendChild(link)
-      link.click()
-      document.body.removeChild(link)
-      
-      URL.revokeObjectURL(url)
-    } catch (error) {
-      console.error('Export error:', error)
-      const errorMessage = error instanceof Error ? error.message : 'Unknown error'
-      alert(`Error exporting CSV: ${errorMessage}`)
-    }
-  }, [currentDivision, tournament, utils])
 
   if (tournamentLoading) {
     return <div className="flex items-center justify-center min-h-screen">Loading...</div>
@@ -578,11 +400,7 @@
                     <CardHeader>
                       <div className="flex items-center justify-between">
                         <CardTitle>Standings</CardTitle>
-                        <Button 
-                          variant="outline" 
-                          size="sm" 
-                          onClick={handleExportCSV}
-                        >
+                        <Button variant="outline" size="sm">
                           <Download className="h-4 w-4 mr-2" />
                           Export CSV
                         </Button>
