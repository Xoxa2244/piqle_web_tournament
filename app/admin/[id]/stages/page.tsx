'use client'

import { useState, useEffect, useMemo } from 'react'
import { useRouter, useParams } from 'next/navigation'
import { trpc } from '@/lib/trpc'
import { 
  ChevronLeft, 
  ChevronRight, 
  BarChart3, 
  Play, 
  RotateCcw, 
  Calculator,
  AlertTriangle,
  CheckCircle,
  Clock,
  Trophy,
  Users,
  Target,
  RefreshCw,
  Edit3,
  GitBranch
} from 'lucide-react'
import { Badge } from '@/components/ui/badge'
import { Button } from '@/components/ui/button'
import { Card, CardContent, CardHeader, CardTitle } from '@/components/ui/card'
import { Progress } from '@/components/ui/progress'
import { Alert, AlertDescription } from '@/components/ui/alert'
import ScoreInputModal from '@/components/ScoreInputModal'
import PlayoffSwapModal from '@/components/PlayoffSwapModal'
import UnmergeDivisionModal from '@/components/UnmergeDivisionModal'
import BracketModal from '@/components/BracketModal'
import Link from 'next/link'

export default function DivisionStageManagement() {
  const router = useRouter()
  const params = useParams()
  const tournamentId = params.id as string
  const [selectedDivisionId, setSelectedDivisionId] = useState('')
  const [showScoreModal, setShowScoreModal] = useState(false)
  const [selectedMatch, setSelectedMatch] = useState<any>(null)
  const [showRRMatches, setShowRRMatches] = useState(true)
  const [showPlayInMatches, setShowPlayInMatches] = useState(true)
  const [showPlayoffMatches, setShowPlayoffMatches] = useState(true)
  const [showRegenerateModal, setShowRegenerateModal] = useState(false)
  const [regenerateType, setRegenerateType] = useState<'playin' | 'playoff' | 'rr' | null>(null)
  const [showPlayoffSwapModal, setShowPlayoffSwapModal] = useState(false)
  const [showSemifinalSwapModal, setShowSemifinalSwapModal] = useState(false)
<<<<<<< HEAD
  const [showUnmergeModal, setShowUnmergeModal] = useState(false)
  const [showBracketModal, setShowBracketModal] = useState(false)
=======
  const [showEditRRPairsModal, setShowEditRRPairsModal] = useState(false)
  const [showEditPlayInPairsModal, setShowEditPlayInPairsModal] = useState(false)
>>>>>>> 006c0635

  // Load tournament data
  const { data: tournament, refetch: refetchTournament } = trpc.tournament.get.useQuery(
    { id: tournamentId },
    { enabled: !!tournamentId }
  )

  // Filter out divisions with 0 teams that were merged (i.e., there's a merged division containing their ID)
  const visibleDivisions = useMemo(() => {
    if (!tournament?.divisions) return []
    const divisions = tournament.divisions as any[]
    const mergedDivisions = divisions.filter((d: any) => d.isMerged && d.mergedFromDivisionIds)
    
    return divisions.filter((div: any) => {
      // Show merged divisions
      if (div.isMerged) return true
      // Show divisions with teams
      if ((div.teams?.length || 0) > 0) return true
      // Hide divisions with 0 teams that were merged into another division
      const wasMerged = mergedDivisions.some((merged: any) => {
        const mergedFromIds = Array.isArray(merged.mergedFromDivisionIds) 
          ? merged.mergedFromDivisionIds 
          : []
        return mergedFromIds.includes(div.id)
      })
      return !wasMerged
    })
  }, [tournament?.divisions])

  // Automatically select first division if not selected
  useEffect(() => {
    if (visibleDivisions.length > 0 && !selectedDivisionId) {
      setSelectedDivisionId(visibleDivisions[0]?.id || '')
    }
  }, [visibleDivisions, selectedDivisionId])

  // Load division data
  const { data: divisionData, refetch: refetchDivision } = trpc.divisionStage.getDivisionStage.useQuery(
    { divisionId: selectedDivisionId },
    { enabled: !!selectedDivisionId }
  )

  // Mutations for generation
  const generateRRMutation = trpc.match.generateRR.useMutation({
    onSuccess: () => {
      refetchDivision()
      refetchTournament()
    }
  })

  const generatePlayoffsMutation = trpc.standings.generatePlayoffs.useMutation({
    onMutate: (variables) => {
      console.log('=== generatePlayoffsMutation.onMutate called ===')
      console.log('Variables:', variables)
    },
    onSuccess: (data) => {
      console.log('=== generatePlayoffsMutation.onSuccess called ===')
      console.log('Success data:', data)
      refetchDivision()
      refetchTournament()
    },
    onError: (error) => {
      console.error('=== generatePlayoffsMutation.onError called ===')
      console.error('Error details:', error)
    }
  })

  const generatePlayoffAfterPlayInMutation = trpc.standings.generatePlayoffAfterPlayIn.useMutation({
    onSuccess: () => {
      console.log('generatePlayoffAfterPlayIn success')
      refetchDivision()
      refetchTournament()
    },
    onError: (error) => {
      console.error('generatePlayoffAfterPlayIn error:', error)
    }
  })

  const regeneratePlayInMutation = trpc.standings.generatePlayoffs.useMutation({
    onSuccess: () => {
      console.log('regeneratePlayInMutation success')
      refetchDivision()
      refetchTournament()
    },
    onError: (error) => {
      console.error('regeneratePlayInMutation error:', error)
      alert(`Error regenerating Play-In: ${error.message}`)
    }
  })

  const generateNextPlayoffRoundMutation = trpc.standings.generateNextPlayoffRound.useMutation({
    onSuccess: (data) => {
      console.log('generateNextPlayoffRound success:', data)
      refetchDivision()
      refetchTournament()
    },
    onError: (error) => {
      console.error('generateNextPlayoffRound error:', error)
    }
  })

  const regenerateRRMutation = trpc.match.regenerateRR.useMutation({
    onSuccess: () => {
      console.log('regenerateRRMutation success')
      refetchDivision()
      refetchTournament()
    },
    onError: (error) => {
      console.error('regenerateRRMutation error:', error)
      alert(`Error regenerating RR: ${error.message}`)
    }
  })

  const fillRandomResultsMutation = trpc.match.fillRandomResults.useMutation({
    onSuccess: () => {
      refetchDivision()
      refetchTournament()
    }
  })

  const updateMatchResultMutation = trpc.divisionStage.updateMatchResult.useMutation({
    onSuccess: () => {
      refetchDivision()
      refetchTournament()
    }
  })

  const swapPlayoffTeamsMutation = trpc.standings.swapPlayoffTeams.useMutation({
    onSuccess: () => {
      refetchDivision()
      refetchTournament()
      setShowPlayoffSwapModal(false)
      setShowSemifinalSwapModal(false)
    }
  })

  // Calculate statistics
  const division = divisionData
  const teams = division?.teams || []
  const matches = division?.matches || []
  
  const rrMatches = matches.filter(m => m.stage === 'ROUND_ROBIN')
  const playInMatches = matches.filter(m => m.stage === 'PLAY_IN')
  const eliminationMatches = matches.filter(m => m.stage === 'ELIMINATION')
  
  // Determine semifinal matches (2 matches in same round without third place match)
  const semifinalMatches = eliminationMatches.filter(match => {
    const roundMatches = eliminationMatches.filter(m => m.roundIndex === match.roundIndex)
    const hasThirdPlaceMatch = roundMatches.some(m => m.note === 'Third Place Match')
    return roundMatches.length === 2 && !hasThirdPlaceMatch
  })
  
  console.log('Matches data:', {
    totalMatches: matches.length,
    rrMatches: rrMatches.length,
    playInMatches: playInMatches.length,
    eliminationMatches: eliminationMatches.length,
    eliminationMatchesDetails: eliminationMatches.map(m => ({
      id: m.id,
      roundIndex: m.roundIndex,
      note: m.note,
      teamA: m.teamA?.name,
      teamB: m.teamB?.name
    }))
  })
  
  const completedRRMatches = rrMatches.filter(m => 
    m.games && m.games.length > 0 && m.games.some(g => g.scoreA > 0 || g.scoreB > 0)
  )
  
  const completedPlayInMatches = playInMatches.filter(m => 
    m.games && m.games.length > 0 && m.games.some(g => g.scoreA > 0 || g.scoreB > 0)
  )

  const teamCount = teams.length
  // Determine target bracket size based on team count
  const getTargetBracketSize = (teamCount: number) => {
    if (teamCount <= 8) return 4      // Up to 8 teams → bracket 4
    if (teamCount <= 16) return 8     // 9-16 teams → bracket 8
    if (teamCount <= 24) return 16    // 17-24 teams → bracket 16
    if (teamCount <= 32) return 32    // 25-32 teams → bracket 32
    return 64                         // 33+ teams → bracket 64
  }
  const targetBracketSize = getTargetBracketSize(teamCount)
  const needsPlayIn = teamCount > targetBracketSize && teamCount < targetBracketSize * 2
  const playInExcess = teamCount - targetBracketSize

  // Find current division in tournament for additional information
  const currentDivision = (tournament?.divisions as any[])?.find((d: any) => d.id === selectedDivisionId)
  
  // Determine current stage
  const currentStage = division?.stage || 'RR_IN_PROGRESS'
  
  // Functions for handling actions
  const handleGenerateRR = () => {
    if (selectedDivisionId) {
      generateRRMutation.mutate({ divisionId: selectedDivisionId })
    }
  }

  const handleGeneratePlayoffAfterPlayIn = () => {
    if (selectedDivisionId) {
      generatePlayoffAfterPlayInMutation.mutate({ 
        divisionId: selectedDivisionId, 
        bracketSize: targetBracketSize.toString() as "4" | "8" | "16"
      })
    }
  }

  const handleGeneratePlayoffs = () => {
    console.log('handleGeneratePlayoffs called:', {
      selectedDivisionId,
      currentStage,
      targetBracketSize,
      needsPlayIn,
      completedPlayInMatches: completedPlayInMatches.length,
      playInMatches: playInMatches.length
    })
    
    if (selectedDivisionId) {
      // If Play-In is completed (based on completed matches), use generatePlayoffAfterPlayIn
      if (needsPlayIn && completedPlayInMatches.length === playInMatches.length && playInMatches.length > 0) {
        console.log('Using generatePlayoffAfterPlayIn')
        generatePlayoffAfterPlayInMutation.mutate({ 
          divisionId: selectedDivisionId, 
          bracketSize: targetBracketSize.toString() as "4" | "8" | "16"
        })
      } else {
        console.log('Using generatePlayoffs')
        // Otherwise use regular Play-Off generation (directly after RR)
        generatePlayoffsMutation.mutate({ 
          divisionId: selectedDivisionId, 
          bracketSize: targetBracketSize.toString() as "4" | "8" | "16"
        })
      }
    }
  }

  // Check if next playoff round can be generated
  const canGenerateNextRound = () => {
    if (!eliminationMatches.length) return false
    
    // Find current round (highest roundIndex)
    const currentRound = Math.max(...eliminationMatches.map(m => m.roundIndex))
    const currentRoundMatches = eliminationMatches.filter(m => m.roundIndex === currentRound)
    
    // Check if all matches of current round are completed
    const allCompleted = currentRoundMatches.every(match => 
      match.games && match.games.length > 0 && (match.games[0].scoreA > 0 || match.games[0].scoreB > 0)
    )
    
    // Check if this is the final round (has both final and third place matches)
    const hasThirdPlaceMatch = currentRoundMatches.some(m => (m as any).note === 'Third Place Match')
    const isFinalRound = currentRoundMatches.length === 2 && hasThirdPlaceMatch
    
    console.log('canGenerateNextRound check:', {
      eliminationMatchesLength: eliminationMatches.length,
      currentRound,
      currentRoundMatchesLength: currentRoundMatches.length,
      allCompleted,
      hasThirdPlaceMatch,
      isFinalRound,
      canGenerate: allCompleted && !isFinalRound
    })
    
    return allCompleted && !isFinalRound // Don't generate next round if this is the final round
  }

  const handleGenerateNextRound = () => {
    console.log('handleGenerateNextRound called with divisionId:', selectedDivisionId)
    if (selectedDivisionId) {
      generateNextPlayoffRoundMutation.mutate({ divisionId: selectedDivisionId })
    }
  }

  const handleRegeneratePlayoffs = () => {
    console.log('=== handleRegeneratePlayoffs called ===')
    console.log('selectedDivisionId:', selectedDivisionId)
    console.log('needsPlayIn:', needsPlayIn)
    console.log('playInMatches.length:', playInMatches.length)
    console.log('targetBracketSize:', targetBracketSize)
    
    if (!selectedDivisionId) {
      console.error('selectedDivisionId is null/undefined - cannot regenerate Play-Off')
      return
    }
    
    // If there's Play-In, regenerate Play-Off based on Play-In results
    if (needsPlayIn && playInMatches.length > 0) {
      console.log('Regenerating Play-Off based on Play-In results')
      generatePlayoffAfterPlayInMutation.mutate({ 
        divisionId: selectedDivisionId,
        bracketSize: targetBracketSize.toString() as "4" | "8" | "16",
      })
    } else {
      // No Play-In, regenerate Play-Off based on Round Robin results
      console.log('Regenerating Play-Off based on Round Robin results')
      generatePlayoffsMutation.mutate({ 
        divisionId: selectedDivisionId,
        bracketSize: targetBracketSize.toString() as "4" | "8" | "16",
        regenerate: true,
        regenerateType: 'playoff'
      })
    }
  }

  const handleScoreInput = (match: any) => {
    setSelectedMatch(match)
    setShowScoreModal(true)
  }

  const handleScoreSubmit = (matchId: string, games: Array<{ scoreA: number; scoreB: number }>) => {
    const game = games[0] // Take first game
    updateMatchResultMutation.mutate({
      matchId,
      scoreA: game.scoreA,
      scoreB: game.scoreB
    })
    setShowScoreModal(false)
    setSelectedMatch(null)
  }

  const handleScoreModalClose = () => {
    setShowScoreModal(false)
    setSelectedMatch(null)
  }

  const handleRegenerate = (type: 'playin' | 'playoff' | 'rr') => {
    setRegenerateType(type)
    setShowRegenerateModal(true)
  }

  const handleRegenerateRR = () => {
    if (selectedDivisionId) {
      regenerateRRMutation.mutate({ divisionId: selectedDivisionId })
    }
  }

  const handleFillRandomResults = () => {
    if (selectedDivisionId) {
      fillRandomResultsMutation.mutate({ divisionId: selectedDivisionId })
    }
  }

  const handleSwapPlayoffTeams = (swaps: Array<{ matchId: string; newTeamAId: string; newTeamBId: string }>) => {
    if (selectedDivisionId) {
      swapPlayoffTeamsMutation.mutate({
        divisionId: selectedDivisionId,
        swaps
      })
    }
  }

  const handleSwapSemifinalTeams = (swaps: Array<{ matchId: string; newTeamAId: string; newTeamBId: string }>) => {
    if (selectedDivisionId) {
      swapPlayoffTeamsMutation.mutate({
        divisionId: selectedDivisionId,
        swaps
      })
    }
  }

  const confirmRegenerate = () => {
    console.log('=== confirmRegenerate called ===')
    console.log('regenerateType:', regenerateType)
    console.log('selectedDivisionId:', selectedDivisionId)
    
    if (regenerateType === 'rr') {
      console.log('Regenerating Round Robin')
      // Regenerate Round Robin
      handleRegenerateRR()
    } else if (regenerateType === 'playin') {
      console.log('Regenerating Play-In')
      // Regenerate Play-In (resets both Play-In and Play-Off, but recreates only Play-In)
      regeneratePlayInMutation.mutate({ 
        divisionId: selectedDivisionId, 
        bracketSize: targetBracketSize.toString() as "4" | "8" | "16",
        regenerate: true,
        regenerateType: 'playin'
      })
    } else if (regenerateType === 'playoff') {
      console.log('Regenerating Play-Off - calling handleRegeneratePlayoffs')
      // Regenerate Play-Off
      handleRegeneratePlayoffs()
    } else {
      console.error('Unknown regenerateType:', regenerateType)
    }
    setShowRegenerateModal(false)
    setRegenerateType(null)
  }

  // Determine button availability
  const canGenerateRR = !rrMatches.length
  const canInputRRResults = rrMatches.length > 0 && currentStage === 'RR_IN_PROGRESS'
  const canRecalculateSeeding = completedRRMatches.length === rrMatches.length && currentStage === 'RR_COMPLETE'
  const canRegenerateRR = rrMatches.length > 0 // Can regenerate if RR matches exist
  const canGeneratePlayIn = completedRRMatches.length === rrMatches.length && rrMatches.length > 0 && needsPlayIn && !playInMatches.length
  const canRegeneratePlayIn = playInMatches.length > 0
  const canGeneratePlayoff = (currentStage === 'PLAY_IN_COMPLETE' || (currentStage === 'RR_COMPLETE' && !needsPlayIn) || (needsPlayIn && completedPlayInMatches.length === playInMatches.length && playInMatches.length > 0)) && !eliminationMatches.length

  // Debug button availability
  console.log('Button availability debug:', {
    canGenerateRR,
    canRegenerateRR,
    canGeneratePlayIn,
    canRegeneratePlayIn,
    canGeneratePlayoff,
    rrMatchesLength: rrMatches.length,
    playInMatchesLength: playInMatches.length,
    eliminationMatchesLength: eliminationMatches.length,
    completedRRMatchesLength: completedRRMatches.length,
    currentStage,
    needsPlayIn,
    completedPlayInMatchesLength: completedPlayInMatches.length
  })

  // Debug information
  console.log('Debug Play-Off generation:', {
    currentStage,
    needsPlayIn,
    eliminationMatchesLength: eliminationMatches.length,
    canGeneratePlayoff,
    teamCount,
    targetBracketSize,
    playInExcess,
    completedPlayInMatches: completedPlayInMatches.length,
    playInMatches: playInMatches.length
  })

  if (!tournament) {
    return (
      <div className="flex items-center justify-center min-h-screen">
        <div className="text-center">
          <div className="animate-spin rounded-full h-32 w-32 border-b-2 border-gray-900 mx-auto"></div>
          <p className="mt-4 text-gray-600">Loading tournament data...</p>
        </div>
      </div>
    )
  }

  // Check if user has access to any divisions
  if (tournament.divisions.length === 0) {
    return (
      <div className="flex items-center justify-center min-h-screen">
        <div className="text-center p-8 bg-white rounded-lg shadow-md max-w-md">
          <h2 className="text-2xl font-bold text-gray-900 mb-4">No Access to Divisions</h2>
          <p className="text-gray-600 mb-6">
            You don&apos;t have access to any divisions in this tournament.
            Please contact the tournament administrator to request access.
          </p>
          <Link
            href={`/admin/${tournamentId}`}
            className="inline-block bg-blue-600 hover:bg-blue-700 text-white font-semibold py-2 px-4 rounded-lg transition-colors"
          >
            Back to Tournament
          </Link>
        </div>
      </div>
    )
  }

  if (!division) {
    return (
      <div className="flex items-center justify-center min-h-screen">
        <div className="text-center">
          <div className="animate-spin rounded-full h-32 w-32 border-b-2 border-gray-900 mx-auto"></div>
          <p className="mt-4 text-gray-600">Loading division data...</p>
        </div>
      </div>
    )
  }

  return (
    <div className="min-h-screen bg-gray-50">
      {/* Top panel */}
      <div className="bg-white border-b border-gray-200 px-6 py-4">
        <div className="flex items-center justify-between">
          {/* Left part - division information */}
          <div className="flex items-center space-x-4">
            <Button
              variant="ghost"
              size="sm"
              onClick={() => router.back()}
              className="flex items-center space-x-2"
            >
              <ChevronLeft className="h-4 w-4" />
              <span>Back</span>
            </Button>
            
            <div>
              <h1 className="text-2xl font-bold text-gray-900">{division.name}</h1>
              <div className="flex items-center space-x-4 mt-1">
                <span className="text-sm text-gray-600">
                  {teamCount} teams • {currentDivision?.teamKind === 'SINGLES_1v1' ? 'Singles' : 'Doubles'} • {currentDivision?.pairingMode}
                </span>
                <Badge variant="outline" className="text-xs">
                  {currentStage.replace(/_/g, ' ')}
                </Badge>
                <span className="text-sm text-gray-500">
                  Target size: {targetBracketSize}
                </span>
              </div>
            </div>
          </div>

          {/* Right part - quick actions */}
          <div className="flex items-center space-x-3">
            <Button
              variant="outline"
              size="sm"
              onClick={() => router.push(`/admin/${tournamentId}/dashboard?division=${selectedDivisionId}`)}
              className="flex items-center space-x-2"
            >
              <BarChart3 className="h-4 w-4" />
              <span>Dashboard</span>
            </Button>
            
            {/* Division switcher */}
            <div className="flex items-center space-x-2">
              <Button
                variant="ghost"
                size="sm"
                onClick={() => {
                  const currentIndex = visibleDivisions.findIndex((d: any) => d.id === selectedDivisionId)
                  const prevIndex = currentIndex > 0 ? currentIndex - 1 : visibleDivisions.length - 1
                  setSelectedDivisionId(visibleDivisions[prevIndex].id)
                }}
              >
                <ChevronLeft className="h-4 w-4" />
              </Button>
              
              <select
                value={selectedDivisionId}
                onChange={(e) => setSelectedDivisionId(e.target.value)}
                className="px-3 py-1 border border-gray-300 rounded-md text-sm"
              >
                {visibleDivisions.map((div: any) => (
                  <option key={div.id} value={div.id}>
                    {div.name} ({div.teams?.length || 0} teams)
                  </option>
                ))}
              </select>
              
              <Button
                variant="ghost"
                size="sm"
                onClick={() => {
                  const currentIndex = visibleDivisions.findIndex((d: any) => d.id === selectedDivisionId)
                  const nextIndex = currentIndex < visibleDivisions.length - 1 ? currentIndex + 1 : 0
                  setSelectedDivisionId(visibleDivisions[nextIndex].id)
                }}
              >
                <ChevronRight className="h-4 w-4" />
              </Button>
            </div>
          </div>
        </div>
      </div>

      <div className="max-w-7xl mx-auto px-6 py-8 space-y-8">
        {/* Round Robin Block */}
        <Card>
          <CardHeader>
            <CardTitle className="flex items-center space-x-2">
              <Users className="h-5 w-5" />
              <span>Round Robin</span>
            </CardTitle>
          </CardHeader>
          <CardContent className="space-y-4">
            {/* RR Summary */}
            <div className="flex items-center justify-between">
              <div className="space-y-2">
                <p className="text-sm text-gray-600">
                  Total matches: {rrMatches.length} • Matches per team: {(() => {
                    // Calculate matches per team within pools
                    if (currentDivision?.pools && currentDivision.pools.length > 0) {
                      const maxMatchesPerTeam = Math.max(...((currentDivision.pools as any[]).map((pool: any) => {
                        const poolTeams = teams.filter((team: any) => team.poolId === pool.id)
                        return poolTeams.length - 1
                      })))
                      return maxMatchesPerTeam
                    }
                    return Math.max(0, teamCount - 1)
                  })()}
                </p>
                {rrMatches.length > 0 && (
                  <div className="flex items-center space-x-4">
                    <div className="flex items-center space-x-2">
                      <Progress 
                        value={(completedRRMatches.length / rrMatches.length) * 100} 
                        className="w-32"
                      />
                      <span className="text-sm text-gray-600">
                        {completedRRMatches.length}/{rrMatches.length} completed
                      </span>
                    </div>
                  </div>
                )}
              </div>
              
              <div className="flex items-center space-x-2">
                {canGenerateRR && (
                  <Button
                    onClick={handleGenerateRR}
                    disabled={generateRRMutation.isPending}
                    className="flex items-center space-x-2"
                  >
                    <Play className="h-4 w-4" />
                    <span>Generate RR</span>
                  </Button>
                )}
                
                {canInputRRResults && (
                  <Button
                    variant="outline"
                    onClick={() => {
                      // Show first match for result entry
                      if (rrMatches.length > 0) {
                        handleScoreInput(rrMatches[0])
                      }
                    }}
                    className="flex items-center space-x-2"
                  >
                    <Clock className="h-4 w-4" />
                    <span>Enter Results</span>
                  </Button>
                )}
                
                {canRecalculateSeeding && (
                  <Button
                    variant="outline"
                    onClick={() => {/* Recalculate seeding */}}
                    className="flex items-center space-x-2"
                    title="Recalculate team seeding based on Round Robin results for proper Play-In/Play-Off formation"
                  >
                    <Calculator className="h-4 w-4" />
                    <span>Recalculate Seeding</span>
                  </Button>
                )}
                
                {rrMatches.length > 0 && (
                  <Button
                    variant="outline"
                    onClick={() => {
                      alert('Edit RR Pairs feature is under development')
                    }}
                    className="flex items-center space-x-2 text-blue-600 border-blue-600 hover:bg-blue-50"
                  >
                    <Edit3 className="h-4 w-4" />
                    <span>Edit RR Pairs</span>
                  </Button>
                )}
                
                {canRegenerateRR && (
                  <Button
                    variant="outline"
                    onClick={() => handleRegenerate('rr')}
                    className="flex items-center space-x-2 text-red-600 border-red-600 hover:bg-red-50"
                  >
                    <RefreshCw className="h-4 w-4" />
                    <span>Regenerate RR</span>
                  </Button>
                )}
                
                {rrMatches.length > 0 && (
                  <Button
                    variant="outline"
                    onClick={handleFillRandomResults}
                    disabled={fillRandomResultsMutation.isPending}
                    className="flex items-center space-x-2 text-purple-600 border-purple-600 hover:bg-purple-50"
                  >
                    <RefreshCw className="h-4 w-4" />
                    <span>Fill Random Results</span>
                  </Button>
                )}
                
                <Button
                  variant="ghost"
                  onClick={() => router.push(`/admin/${tournamentId}/dashboard?division=${selectedDivisionId}`)}
                  className="flex items-center space-x-2"
                >
                  <BarChart3 className="h-4 w-4" />
                  <span>Dashboard</span>
                </Button>
              </div>
            </div>

            {/* RR Matches List */}
            {rrMatches.length > 0 && (
              <div className="space-y-4">
                <div className="flex items-center justify-between">
                  <h4 className="font-medium">Round Robin Matches</h4>
                  <Button
                    variant="ghost"
                    size="sm"
                    onClick={() => setShowRRMatches(!showRRMatches)}
                    className="flex items-center space-x-2"
                  >
                    <span>{showRRMatches ? 'Collapse' : 'Expand'}</span>
                  </Button>
                </div>
                
                {showRRMatches && (
                  <div className="space-y-6">
                    {/* Group matches by pools */}
                    {(() => {
                      // Get all pools from matches, sort by order
                      const pools = Array.from(new Set(rrMatches.map((m: any) => m.poolId).filter(Boolean)))
                        .map((poolId: any) => {
                          const pool = ((currentDivision?.pools as any[]) || []).find((p: any) => p.id === poolId)
                          return { id: poolId, order: pool?.order || 0 }
                        })
                        .sort((a, b) => a.order - b.order)
                        .map(p => p.id)
                      
                      const waitListMatches = rrMatches.filter(m => m.poolId === null)
                      
                      return (
                        <>
                          {/* Pool matches */}
                          {pools.map((poolId: any) => {
                            const poolMatches = rrMatches.filter((m: any) => m.poolId === poolId)
                            const pool = ((currentDivision?.pools as any[]) || []).find((p: any) => p.id === poolId)
                            const poolName = pool?.name?.startsWith('Pool ') ? pool.name : `Pool ${pool?.name || poolId}`
                            
                            // Group pool matches by rounds and sort
                            const rounds = Array.from(new Set(poolMatches.map(m => m.roundIndex))).sort()
                            
                            return (
                              <div key={poolId} className="space-y-4">
                                <div className="bg-blue-50 border border-blue-200 rounded-lg p-4">
                                  <h4 className="text-lg font-semibold text-blue-900 mb-2">{poolName}</h4>
                                  <p className="text-sm text-blue-700">
                                    {poolMatches.length} matches • {rounds.length} rounds
                                  </p>
                                </div>
                                
                                <div className="space-y-4">
                                  {rounds.map((roundIndex, index) => {
                                    const roundMatches = poolMatches.filter(m => m.roundIndex === roundIndex)
                                    return (
                                      <div key={roundIndex} className="space-y-2">
                                        <h5 className="text-sm font-medium text-gray-700">Round {index + 1}</h5>
                                        <div className="grid grid-cols-1 md:grid-cols-2 lg:grid-cols-3 gap-4">
                                          {roundMatches.map((match) => (
                                            <div key={match.id} className="border border-gray-200 rounded-lg p-4">
                                              <div className="flex items-center justify-between mb-2">
                                                <div className="text-sm font-medium">
                                                  {match.teamA.name}
                                                </div>
                                                <div className="text-sm text-gray-500">vs</div>
                                                <div className="text-sm font-medium">
                                                  {match.teamB.name}
                                                </div>
                                              </div>
                                              
                                              {match.games && match.games.length > 0 && (match.games[0].scoreA > 0 || match.games[0].scoreB > 0) ? (
                                                <div className="text-center space-y-2">
                                                  <div className="text-lg font-bold">
                                                    {match.games[0].scoreA} - {match.games[0].scoreB}
                                                  </div>
                                                  <div className="text-sm text-green-600 font-medium">
                                                    Winner: {match.games[0].winner === 'A' ? match.teamA.name : match.teamB.name}
                                                  </div>
                                                  <Button
                                                    size="sm"
                                                    variant="outline"
                                                    onClick={() => handleScoreInput(match)}
                                                    className="w-full"
                                                  >
                                                    Change Score
                                                  </Button>
                                                </div>
                                              ) : (
                                                <Button
                                                  size="sm"
                                                  onClick={() => handleScoreInput(match)}
                                                  className="w-full"
                                                >
                                                  Enter Score
                                                </Button>
                                              )}
                                            </div>
                                          ))}
                                        </div>
                                      </div>
                                    )
                                  })}
                                </div>
                              </div>
                            )
                          })}
                          
                          {/* WaitList Matches */}
                          {waitListMatches.length > 0 && (
                            <div className="space-y-4">
                              <div className="bg-gray-50 border border-gray-200 rounded-lg p-4">
                                <h4 className="text-lg font-semibold text-gray-900 mb-2">WaitList</h4>
                                <p className="text-sm text-gray-700">
                                  {waitListMatches.length} matches • {Array.from(new Set(waitListMatches.map(m => m.roundIndex))).length} rounds
                                </p>
                              </div>
                              
                              <div className="space-y-4">
                                {Array.from(new Set(waitListMatches.map(m => m.roundIndex))).sort().map((roundIndex, index) => {
                                  const roundMatches = waitListMatches.filter(m => m.roundIndex === roundIndex)
                                  return (
                                    <div key={roundIndex} className="space-y-2">
                                      <h5 className="text-sm font-medium text-gray-700">Round {index + 1}</h5>
                                      <div className="grid grid-cols-1 md:grid-cols-2 lg:grid-cols-3 gap-4">
                                        {roundMatches.map((match) => (
                                          <div key={match.id} className="border border-gray-200 rounded-lg p-4">
                                            <div className="flex items-center justify-between mb-2">
                                              <div className="text-sm font-medium">
                                                {match.teamA.name}
                                              </div>
                                              <div className="text-sm text-gray-500">vs</div>
                                              <div className="text-sm font-medium">
                                                {match.teamB.name}
                                              </div>
                                            </div>
                                            
                                            {match.games && match.games.length > 0 && (match.games[0].scoreA > 0 || match.games[0].scoreB > 0) ? (
                                              <div className="text-center space-y-2">
                                                <div className="text-lg font-bold">
                                                  {match.games[0].scoreA} - {match.games[0].scoreB}
                                                </div>
                                                <div className="text-sm text-green-600 font-medium">
                                                  Winner: {match.games[0].winner === 'A' ? match.teamA.name : match.teamB.name}
                                                </div>
                                                <Button
                                                  size="sm"
                                                  variant="outline"
                                                  onClick={() => handleScoreInput(match)}
                                                  className="w-full"
                                                >
                                                  Change Score
                                                </Button>
                                              </div>
                                            ) : (
                                              <Button
                                                size="sm"
                                                onClick={() => handleScoreInput(match)}
                                                className="w-full"
                                              >
                                                Enter Score
                                              </Button>
                                            )}
                                          </div>
                                        ))}
                                      </div>
                                    </div>
                                  )
                                })}
                              </div>
                            </div>
                          )}
                        </>
                      )
                    })()}
                  </div>
                )}
              </div>
            )}

            {/* Block if RR not completed */}
            {currentStage === 'RR_IN_PROGRESS' && (
              <Alert>
                <AlertTriangle className="h-4 w-4" />
                <AlertDescription>
                  Complete all Round Robin matches to proceed to Play-In/Play-Off.
                </AlertDescription>
              </Alert>
            )}

            {/* Show Bracket Button */}
            {completedRRMatches.length === rrMatches.length && rrMatches.length > 0 && (
              <div className="flex justify-end">
                <Button
                  onClick={() => setShowBracketModal(true)}
                  variant="outline"
                  className="flex items-center space-x-2"
                >
                  <Trophy className="h-4 w-4" />
                  <span>Show Bracket</span>
                </Button>
              </div>
            )}
          </CardContent>
        </Card>

        {/* Information banner if not enough teams */}
        {teamCount < targetBracketSize && (
          <Card>
            <CardContent className="pt-6">
              <Alert>
                <AlertTriangle className="h-4 w-4" />
                <AlertDescription>
                  Not enough teams for selected bracket size. 
                  Teams: {teamCount}, required: {targetBracketSize}.
                </AlertDescription>
              </Alert>
            </CardContent>
          </Card>
        )}

        {/* Unmerge Button - show for merged divisions after RR completion */}
        {currentDivision && (currentDivision as any).isMerged && 
         completedRRMatches.length === rrMatches.length && 
         rrMatches.length > 0 && (
          <Card className="border-orange-200 bg-orange-50/50">
            <CardContent className="pt-6">
              <div className="flex items-center justify-between">
                <div className="flex-1">
                  <h3 className="text-lg font-semibold text-gray-900 mb-1">
                    Unmerge Division
                  </h3>
                  <p className="text-sm text-gray-600">
                    Round Robin is complete. You can now split this merged division back into the original two divisions.
                    Each division will have separate Play-In and Play-Off brackets.
                  </p>
                </div>
                <Button
                  onClick={() => setShowUnmergeModal(true)}
                  className="ml-4 bg-gradient-to-r from-orange-600 to-orange-700 hover:from-orange-700 hover:to-orange-800 text-white"
                >
                  <GitBranch className="h-4 w-4 mr-2" />
                  Unmerge Division
                </Button>
              </div>
            </CardContent>
          </Card>
        )}

        {/* Play-In Block - show only if B < N < 2B */}
        {needsPlayIn && (
          <Card className={currentStage === 'RR_IN_PROGRESS' ? 'opacity-50 pointer-events-none' : ''}>
            <CardHeader>
              <div className="flex items-center justify-between">
                <CardTitle className="flex items-center space-x-2">
                  <Target className="h-5 w-5" />
                  <span>Play-In</span>
                </CardTitle>
                <Button
                  variant="ghost"
                  size="sm"
                  onClick={() => setShowPlayInMatches(!showPlayInMatches)}
                  className="flex items-center space-x-2"
                >
                  <span>{showPlayInMatches ? 'Collapse' : 'Expand'}</span>
                </Button>
              </div>
            </CardHeader>
            <CardContent className="space-y-4">
              {/* Play-In Summary */}
              <div className="space-y-2">
                <p className="text-sm text-gray-600">
                  Teams in division: {teamCount}. Target size: {targetBracketSize}. Excess: {playInExcess}.
                </p>
                <p className="text-sm text-gray-600">
                  Play-In includes bottom {playInExcess * 2} seeds. Winners will take {playInExcess} last R1 slots.
                </p>
              </div>

              {/* Play-In Buttons */}
              <div className="flex items-center space-x-2">
                {canGeneratePlayIn && (
                  <Button
                    onClick={() => {
                      // Generate Play-In through standings.generatePlayoffs
                      generatePlayoffsMutation.mutate({ 
                        divisionId: selectedDivisionId, 
                        bracketSize: targetBracketSize.toString() as "4" | "8" | "16",
                        regenerateType: 'playin'
                      })
                    }}
                    disabled={generatePlayoffsMutation.isPending}
                    className="flex items-center space-x-2"
                  >
                    <Play className="h-4 w-4" />
                    <span>Generate Play-In</span>
                  </Button>
                )}
                
                {playInMatches.length > 0 && (
                  <Button
                    variant="outline"
                    onClick={() => {
                      alert('Edit Play-In Pairs feature is under development')
                    }}
                    className="flex items-center space-x-2 text-blue-600 border-blue-600 hover:bg-blue-50"
                  >
                    <Edit3 className="h-4 w-4" />
                    <span>Edit Play-In Pairs</span>
                  </Button>
                )}
                
                {canRegeneratePlayIn && (
                  <Button
                    variant="outline"
                    onClick={() => handleRegenerate('playin')}
                    className="flex items-center space-x-2 text-red-600 border-red-600 hover:bg-red-50"
                  >
                    <RefreshCw className="h-4 w-4" />
                    <span>Regenerate Play-In</span>
                  </Button>
                )}
              </div>

              {/* Play-In Progress */}
              {playInMatches.length > 0 && (
                <div className="flex items-center space-x-4">
                  <div className="flex items-center space-x-2">
                    <Progress 
                      value={(completedPlayInMatches.length / playInMatches.length) * 100} 
                      className="w-32"
                    />
                    <span className="text-sm text-gray-600">
                      {completedPlayInMatches.length}/{playInMatches.length} matches completed
                    </span>
                  </div>
                  
                  {completedPlayInMatches.length === playInMatches.length && (
                    <div className="flex items-center space-x-2 text-green-600">
                      <CheckCircle className="h-4 w-4" />
                      <span className="text-sm font-medium">Play-In completed</span>
                    </div>
                  )}
                </div>
              )}

              {/* Play-In Pairings List */}
              {playInMatches.length > 0 && showPlayInMatches && (
                <div className="grid grid-cols-1 md:grid-cols-2 lg:grid-cols-3 gap-4">
                  {playInMatches.map((match) => (
                    <div key={match.id} className="border border-gray-200 rounded-lg p-4">
                      <div className="flex items-center justify-between mb-2">
                        <div className="text-sm font-medium">
                          [{match.teamA.seed || '?'}] {match.teamA.name}
                        </div>
                        <div className="text-sm text-gray-500">vs</div>
                        <div className="text-sm font-medium">
                          [{match.teamB.seed || '?'}] {match.teamB.name}
                        </div>
                      </div>
                      
                      {match.games && match.games.length > 0 && (match.games[0].scoreA > 0 || match.games[0].scoreB > 0) ? (
                        <div className="text-center space-y-2">
                          <div className="text-lg font-bold">
                            {match.games[0].scoreA} - {match.games[0].scoreB}
                          </div>
                          <div className="text-sm text-green-600 font-medium">
                            Winner: {match.games[0].winner === 'A' ? match.teamA.name : match.teamB.name}
                          </div>
                          <Button
                            size="sm"
                            variant="outline"
                            onClick={() => handleScoreInput(match)}
                            className="w-full"
                          >
                            Change Score
                          </Button>
                        </div>
                      ) : (
                        <Button
                          size="sm"
                          onClick={() => handleScoreInput(match)}
                          className="w-full"
                        >
                          Enter Score
                        </Button>
                      )}
                    </div>
                  ))}
                </div>
              )}
            </CardContent>
          </Card>
        )}

        {/* Play-Off Block */}
        <Card className={currentStage === 'RR_IN_PROGRESS' || (needsPlayIn && completedPlayInMatches.length !== playInMatches.length) ? 'opacity-50 pointer-events-none' : ''}>
          <CardHeader>
            <div className="flex items-center justify-between">
              <CardTitle className="flex items-center space-x-2">
                <Trophy className="h-5 w-5" />
                <span>Play-Off</span>
              </CardTitle>
              <Button
                variant="ghost"
                size="sm"
                onClick={() => setShowPlayoffMatches(!showPlayoffMatches)}
                className="flex items-center space-x-2"
              >
                <span>{showPlayoffMatches ? 'Collapse' : 'Expand'}</span>
              </Button>
            </div>
          </CardHeader>
          <CardContent className="space-y-4">
            {/* Play-Off Summary */}
            <div className="space-y-2">
              <p className="text-sm text-gray-600">
                Teams in division: {teamCount}. Target bracket size: {targetBracketSize}.
              </p>
              
              {/* Show different descriptions based on current stage */}
              {eliminationMatches.length === 0 ? (
                // No playoff matches yet
                needsPlayIn ? (
                  <p className="text-sm text-gray-600">
                    Play-In needed: {playInExcess * 2} teams (bottom {playInExcess * 2} seeds) for {playInExcess} Play-Off slots.
                  </p>
                ) : (
                  <p className="text-sm text-gray-600">
                    All teams advance to Play-Off directly.
                  </p>
                )
              ) : (
                // Playoff matches exist - show current stage info
                (() => {
                  const maxRound = Math.max(...eliminationMatches.map(m => m.roundIndex))
                  const currentRoundMatches = eliminationMatches.filter(m => m.roundIndex === maxRound)
                  const hasThirdPlaceMatch = currentRoundMatches.some(m => (m as any).note === 'Third Place Match')
                  const isFinalRound = currentRoundMatches.length === 2 && hasThirdPlaceMatch
                  
                  if (isFinalRound) {
                    return (
                      <p className="text-sm text-gray-600">
                        Final stage: 1st Place Match + 3rd Place Match
                      </p>
                    )
                  } else if (currentRoundMatches.length === 2) {
                    return (
                      <p className="text-sm text-gray-600">
                        Semi-Final stage: 2 matches
                      </p>
                    )
                  } else {
                    return (
                      <p className="text-sm text-gray-600">
                        Play-Off stage: {currentRoundMatches.length} match{currentRoundMatches.length > 1 ? 'es' : ''}
                      </p>
                    )
                  }
                })()
              )}
              
              <p className="text-sm text-gray-600">
                {eliminationMatches.length > 0 ? `${eliminationMatches.length} matches generated` : 'No matches generated'}
              </p>
            </div>

            {/* Play-Off Buttons */}
            <div className="flex items-center space-x-2">
              {canGeneratePlayoff && (
                <Button
                  onClick={handleGeneratePlayoffs}
                  disabled={generatePlayoffsMutation.isPending || generatePlayoffAfterPlayInMutation.isPending}
                  className="flex items-center space-x-2"
                >
                  <Trophy className="h-4 w-4" />
                  <span>Generate Play-Off</span>
                </Button>
              )}
              
              {canGenerateNextRound() && (
                <Button
                  onClick={handleGenerateNextRound}
                  disabled={generateNextPlayoffRoundMutation.isPending}
                  className="flex items-center space-x-2 bg-green-600 hover:bg-green-700"
                >
                  <Trophy className="h-4 w-4" />
                  <span>Next Round</span>
                </Button>
              )}
              
              {eliminationMatches.length > 0 && (
                <>
                  <Button
                    onClick={() => setShowPlayoffSwapModal(true)}
                    variant="outline"
                    className="flex items-center space-x-2 text-blue-600 border-blue-600 hover:bg-blue-50"
                  >
                    <Edit3 className="h-4 w-4" />
                    <span>Edit Playoff Pairs</span>
                  </Button>
                  
                  <Button
                    onClick={() => handleRegenerate('playoff')}
                    variant="outline"
                    className="flex items-center space-x-2 text-red-600 border-red-600 hover:bg-red-50"
                  >
                    <RefreshCw className="h-4 w-4" />
                    <span>Regenerate Play-Off</span>
                  </Button>
                </>
              )}
            </div>

            {/* Block if Play-In in progress */}
            {needsPlayIn && completedPlayInMatches.length !== playInMatches.length && (
              <Alert>
                <AlertTriangle className="h-4 w-4" />
                <AlertDescription>
                  Complete Play-In to generate Play-Off.
                </AlertDescription>
              </Alert>
            )}

            {/* Play-Off Matches List */}
            {eliminationMatches.length > 0 && showPlayoffMatches && (
              <div className="space-y-6">
                {/* Group matches by rounds */}
                {Array.from({ length: Math.max(...eliminationMatches.map(m => m.roundIndex)) + 1 }, (_, roundIndex) => {
                  const roundMatches = eliminationMatches.filter(m => m.roundIndex === roundIndex)
                  if (roundMatches.length === 0) return null
                  
                  const roundName = (() => {
                    // Check if this round has a third place match
                    const hasThirdPlaceMatch = roundMatches.some(m => m.note === 'Third Place Match')
                    
                    if (roundMatches.length === 2 && !hasThirdPlaceMatch) {
                      // 2 matches without third place = Semi-Final
                      return 'Semi-Final'
                    } else if (roundMatches.length === 2 && hasThirdPlaceMatch) {
                      // 2 matches with third place = Final & 3rd Place
                      return 'Final & 3rd Place'
                    } else if (roundMatches.length === 1) {
                      // 1 match = Final
                      return 'Final'
                    } else {
                      // Other cases
                      return `Round ${roundIndex + 1}`
                    }
                  })()
                  
                  return (
                    <div key={roundIndex} className="space-y-4">
                      <div className="flex items-center justify-between">
                        <h4 className="font-medium text-lg">{roundName}</h4>
                      </div>
                      <div className="grid grid-cols-1 md:grid-cols-2 lg:grid-cols-3 gap-4">
                        {roundMatches.map((match) => {
                          // Check if this is a third place match
                          const isThirdPlace = match.note === 'Third Place Match'
                          // Check if this is a final match (1 match in final round or 2 matches where this is not third place)
                          const isFinalMatch = roundMatches.length === 1 || (roundMatches.length === 2 && !isThirdPlace)
                          
                          return (
                            <div key={match.id} className={`border border-gray-200 rounded-lg p-4 ${
                              // Only apply colors to Final round matches
                              roundName === 'Final & 3rd Place' 
                                ? (isThirdPlace ? 'bg-orange-50 border-orange-200' : 'bg-blue-50 border-blue-200')
                                : 'bg-white'
                            }`}>
                              {/* Only show place labels in Final round */}
                              {roundName === 'Final & 3rd Place' && isThirdPlace && (
                                <div className="text-xs text-orange-600 font-medium mb-2 text-center">
                                  3rd Place Match
                                </div>
                              )}
                              {roundName === 'Final & 3rd Place' && isFinalMatch && !isThirdPlace && (
                                <div className="text-xs text-blue-600 font-medium mb-2 text-center">
                                  1st Place Match
                                </div>
                              )}
                              <div className="flex items-center justify-between mb-2">
                                <div className="text-sm font-medium">
                                  {match.teamA.name}
                                </div>
                                <div className="text-sm text-gray-500">vs</div>
                                <div className="text-sm font-medium">
                                  {match.teamB.name}
                                </div>
                              </div>
                            
                            {match.games && match.games.length > 0 && (match.games[0].scoreA > 0 || match.games[0].scoreB > 0) ? (
                              <div className="text-center space-y-2">
                                <div className="text-lg font-bold">
                                  {match.games[0].scoreA} - {match.games[0].scoreB}
                                </div>
                                <div className="text-sm text-green-600 font-medium">
                                  Winner: {match.games[0].winner === 'A' ? match.teamA.name : match.teamB.name}
                                </div>
                                <Button
                                  size="sm"
                                  variant="outline"
                                  onClick={() => handleScoreInput(match)}
                                  className="w-full"
                                >
                                  Change Score
                                </Button>
                              </div>
                            ) : (
                              <Button
                                size="sm"
                                onClick={() => handleScoreInput(match)}
                                className="w-full"
                              >
                                Enter Score
                              </Button>
                            )}
                            </div>
                          )
                        })}
                      </div>
                    </div>
                  )
                })}
              </div>
            )}
          </CardContent>
        </Card>
      </div>

      {/* Score input modal */}
      {showScoreModal && selectedMatch && (
        <ScoreInputModal
          isOpen={showScoreModal}
          onClose={handleScoreModalClose}
          onSubmit={(scoreA, scoreB) => {
            handleScoreSubmit(selectedMatch.id, [{ scoreA, scoreB }])
          }}
          teamAName={selectedMatch.teamA.name}
          teamBName={selectedMatch.teamB.name}
          poolName={selectedMatch.teamA.pool?.name}
          isLoading={updateMatchResultMutation.isPending}
        />
      )}

      {/* Playoff swap modal */}
      {showPlayoffSwapModal && (
        <PlayoffSwapModal
          isOpen={showPlayoffSwapModal}
          onClose={() => setShowPlayoffSwapModal(false)}
          onSubmit={handleSwapPlayoffTeams}
          matches={eliminationMatches.map(match => ({
            id: match.id,
            teamA: { id: match.teamAId, name: match.teamA.name },
            teamB: { id: match.teamBId, name: match.teamB.name }
          }))}
          teams={teams.map(team => ({ id: team.id, name: team.name }))}
          isLoading={swapPlayoffTeamsMutation.isPending}
        />
      )}

      {/* Semifinal swap modal */}
      {showSemifinalSwapModal && (
        <PlayoffSwapModal
          isOpen={showSemifinalSwapModal}
          onClose={() => setShowSemifinalSwapModal(false)}
          onSubmit={handleSwapSemifinalTeams}
          matches={semifinalMatches.map(match => ({
            id: match.id,
            teamA: { id: match.teamAId, name: match.teamA.name },
            teamB: { id: match.teamBId, name: match.teamB.name }
          }))}
          teams={teams.map(team => ({ id: team.id, name: team.name }))}
          isLoading={swapPlayoffTeamsMutation.isPending}
        />
      )}

      {/* Unmerge Division Modal */}
      {showUnmergeModal && currentDivision && (
        <UnmergeDivisionModal
          isOpen={showUnmergeModal}
          onClose={() => setShowUnmergeModal(false)}
          mergedDivision={currentDivision as any}
          onSuccess={() => {
            refetchTournament()
            // Redirect to divisions page after unmerge
            router.push(`/admin/${tournamentId}/divisions`)
          }}
        />
      )}

      {/* Bracket Modal */}
      {showBracketModal && selectedDivisionId && (
        <BracketModal
          isOpen={showBracketModal}
          onClose={() => setShowBracketModal(false)}
          divisionId={selectedDivisionId}
        />
      )}

      {/* Regeneration confirmation modal */}
      {showRegenerateModal && (
        <div className="fixed inset-0 bg-black bg-opacity-50 flex items-center justify-center z-50">
          <div className="bg-white rounded-lg p-6 max-w-md w-full mx-4">
            <h3 className="text-lg font-semibold mb-4">
              Regenerate {regenerateType === 'rr' ? 'Round Robin' : regenerateType === 'playin' ? 'Play-In' : 'Play-Off'}
            </h3>
            <p className="text-gray-600 mb-6">
              {regenerateType === 'rr' 
                ? 'All Round Robin matches will be reset. This will allow teams to be redistributed across pools and create new matches. Continue?'
                : regenerateType === 'playin' 
                  ? 'All Play-In and Play-Off matches will be reset. Play-In will be regenerated based on current Round Robin results. Continue?'
                  : (needsPlayIn && playInMatches.length > 0)
                    ? 'All Play-Off matches will be reset and regenerated based on current Play-In results. Continue?'
                    : 'All Play-Off matches will be reset and regenerated based on current Round Robin results. Continue?'
              }
            </p>
            <div className="flex justify-end space-x-3">
              <Button
                variant="outline"
                onClick={() => setShowRegenerateModal(false)}
              >
                Cancel
              </Button>
              <Button
                variant="destructive"
                onClick={confirmRegenerate}
              >
                Regenerate
              </Button>
            </div>
          </div>
        </div>
      )}
    </div>
  )
}<|MERGE_RESOLUTION|>--- conflicted
+++ resolved
@@ -45,13 +45,9 @@
   const [regenerateType, setRegenerateType] = useState<'playin' | 'playoff' | 'rr' | null>(null)
   const [showPlayoffSwapModal, setShowPlayoffSwapModal] = useState(false)
   const [showSemifinalSwapModal, setShowSemifinalSwapModal] = useState(false)
-<<<<<<< HEAD
-  const [showUnmergeModal, setShowUnmergeModal] = useState(false)
-  const [showBracketModal, setShowBracketModal] = useState(false)
-=======
   const [showEditRRPairsModal, setShowEditRRPairsModal] = useState(false)
   const [showEditPlayInPairsModal, setShowEditPlayInPairsModal] = useState(false)
->>>>>>> 006c0635
+
 
   // Load tournament data
   const { data: tournament, refetch: refetchTournament } = trpc.tournament.get.useQuery(
