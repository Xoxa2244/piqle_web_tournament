--- conflicted
+++ resolved
@@ -4,71 +4,17 @@
 import { trpc } from '@/lib/trpc'
 import { formatDescription } from '@/lib/formatDescription'
 import Link from 'next/link'
-import { useSession } from 'next-auth/react'
-import Image from 'next/image'
 import { Card, CardContent, CardHeader, CardTitle } from '@/components/ui/card'
 import { Button } from '@/components/ui/button'
 import { Badge } from '@/components/ui/badge'
-import { Input } from '@/components/ui/input'
-import { Calendar, MapPin, Users, Trophy, Eye, User as UserIcon, ThumbsUp, ThumbsDown, Search } from 'lucide-react'
-
-function AvatarImage({ src, alt, className }: { src?: string | null, alt?: string, className?: string }) {
-  const [error, setError] = useState(false)
-  const hasValidAvatar = Boolean(src && src.trim() !== '' && (src.startsWith('http') || src.startsWith('data:')))
-  const avatarSrc = src || ''
-  
-  if (hasValidAvatar && !error && avatarSrc) {
-    return (
-      <Image
-        src={avatarSrc}
-        alt={alt || 'Profile'}
-        width={32}
-        height={32}
-        className={className}
-        onError={() => setError(true)}
-      />
-    )
-  }
-  
-  return (
-    <div className="w-8 h-8 rounded-full bg-gradient-to-br from-gray-200 to-gray-300 flex items-center justify-center border border-gray-300">
-      <UserIcon className="h-5 w-5 text-gray-500" />
-    </div>
-  )
-}
+import { Calendar, MapPin, Users, Trophy, Eye } from 'lucide-react'
 
 type FilterType = 'current' | 'past' | 'all'
 
 export default function PublicTournamentsPage() {
-  const { data: session } = useSession()
   const [selectedDescription, setSelectedDescription] = useState<{title: string, description: string} | null>(null)
-<<<<<<< HEAD
-  const [searchQuery, setSearchQuery] = useState('')
-=======
   const [filter, setFilter] = useState<FilterType>('current')
->>>>>>> 3e6cc8aa
   const { data: tournaments, isLoading } = trpc.public.listBoards.useQuery()
-  
-  // Get tournament IDs for rating query
-  const tournamentIds = useMemo(() => {
-    return tournaments?.map(t => t.id) || []
-  }, [tournaments])
-
-  // Get ratings for all tournaments
-  const { data: ratings } = trpc.rating.getTournamentRatings.useQuery(
-    { tournamentIds },
-    { enabled: tournamentIds.length > 0 }
-  )
-
-  // Toggle rating mutation
-  const utils = trpc.useUtils()
-  const toggleRating = trpc.rating.toggleRating.useMutation({
-    onSuccess: () => {
-      // Refetch ratings after toggle
-      utils.rating.getTournamentRatings.invalidate({ tournamentIds })
-      utils.public.listBoards.invalidate()
-    },
-  })
 
   const truncateText = (text: string | null, maxLines: number = 3) => {
     if (!text) return ''
@@ -77,26 +23,6 @@
     return lines.slice(0, maxLines).join('\n')
   }
 
-<<<<<<< HEAD
-  // Filter tournaments by search query
-  const filteredTournaments = useMemo(() => {
-    if (!tournaments) return []
-    if (!searchQuery.trim()) return tournaments
-    
-    const query = searchQuery.toLowerCase()
-    return tournaments.filter(tournament => 
-      tournament.title.toLowerCase().includes(query)
-    )
-  }, [tournaments, searchQuery])
-
-  const handleRatingClick = (tournamentId: string, rating: 'LIKE' | 'DISLIKE') => {
-    if (!session) {
-      alert('Please log in to rate tournaments')
-      return
-    }
-    toggleRating.mutate({ tournamentId, rating })
-  }
-=======
   // Helper function to check if tournament is past
   // Rule: Tournament is past if endDate + 12 hours < next day (00:00)
   const isTournamentPast = (endDate: Date): boolean => {
@@ -127,7 +53,6 @@
       return filter === 'current' ? !isPast : isPast
     })
   }, [tournaments, filter])
->>>>>>> 3e6cc8aa
 
   if (isLoading) {
     return (
@@ -140,55 +65,13 @@
     )
   }
 
-<<<<<<< HEAD
-  const publicTournaments = filteredTournaments || []
-=======
   const publicTournaments = filteredTournaments
->>>>>>> 3e6cc8aa
 
   return (
     <div className="min-h-screen bg-gray-50">
       {/* Header */}
       <div className="bg-white border-b">
         <div className="max-w-7xl mx-auto px-4 sm:px-6 lg:px-8">
-<<<<<<< HEAD
-          <div className="py-6 flex justify-between items-center">
-            <div>
-              <h1 className="text-3xl font-bold text-gray-900">Tournaments</h1>
-              <p className="text-gray-600 mt-2">Select a tournament to view results</p>
-            </div>
-            {session && (
-              <Link
-                href="/profile"
-                className="flex items-center space-x-2 text-gray-600 hover:text-gray-900 px-3 py-2 rounded-md text-sm font-medium transition-colors"
-              >
-                <AvatarImage 
-                  src={session?.user?.image} 
-                  alt={session?.user?.name || 'Profile'}
-                  className="rounded-full object-cover"
-                />
-                <span className="hidden sm:inline">
-                  {session?.user?.name || 'Profile'}
-                </span>
-              </Link>
-            )}
-          </div>
-        </div>
-      </div>
-
-      {/* Search Bar */}
-      <div className="bg-white border-b">
-        <div className="max-w-7xl mx-auto px-4 sm:px-6 lg:px-8 py-4">
-          <div className="relative">
-            <Search className="absolute left-3 top-1/2 transform -translate-y-1/2 text-gray-400 h-5 w-5" />
-            <Input
-              type="text"
-              placeholder="Search tournaments by name..."
-              value={searchQuery}
-              onChange={(e) => setSearchQuery(e.target.value)}
-              className="pl-10 w-full max-w-md"
-            />
-=======
           <div className="py-6">
             <h1 className="text-3xl font-bold text-gray-900">Tournaments</h1>
             <p className="text-gray-600 mt-2">Select a tournament to view results</p>
@@ -226,7 +109,6 @@
                 All Tournaments
               </button>
             </div>
->>>>>>> 3e6cc8aa
           </div>
         </div>
       </div>
@@ -235,154 +117,71 @@
       <div className="max-w-7xl mx-auto px-4 sm:px-6 lg:px-8 py-8">
         {publicTournaments.length > 0 ? (
           <div className="grid gap-6 md:grid-cols-2 lg:grid-cols-3">
-            {publicTournaments.map((tournament) => {
-              const tournamentRating = ratings?.[tournament.id] || {
-                likes: 0,
-                dislikes: 0,
-                karma: 0,
-                userRating: null,
-              }
-
-              return (
-                <Card key={tournament.id} className="hover:shadow-lg transition-shadow flex flex-col">
-                  <CardHeader>
-                    <CardTitle className="text-xl">{tournament.title}</CardTitle>
-                    {tournament.description && (
-                      <div className="mt-2">
-                        <div
-                          className="text-gray-600 text-sm break-words line-clamp-3"
-                          dangerouslySetInnerHTML={{ __html: formatDescription(truncateText(tournament.description)) }}
-                        />
-                        {tournament.description && tournament.description.split('\n').length > 3 && (
-                          <button
-                            onClick={() => setSelectedDescription({title: tournament.title, description: tournament.description!})}
-                            className="mt-2 text-blue-600 hover:text-blue-800 text-sm font-medium flex items-center"
-                          >
-                            <Eye className="h-3 w-3 mr-1" />
-                            Show full description
-                          </button>
-                        )}
+            {publicTournaments.map((tournament) => (
+              <Card key={tournament.id} className="hover:shadow-lg transition-shadow">
+                <CardHeader>
+                  <CardTitle className="text-xl">{tournament.title}</CardTitle>
+                  {tournament.description && (
+                    <div className="mt-2">
+                      <div
+                        className="text-gray-600 text-sm break-words line-clamp-3"
+                        dangerouslySetInnerHTML={{ __html: formatDescription(truncateText(tournament.description)) }}
+                      />
+                      {tournament.description && tournament.description.split('\n').length > 3 && (
+                        <button
+                          onClick={() => setSelectedDescription({title: tournament.title, description: tournament.description!})}
+                          className="mt-2 text-blue-600 hover:text-blue-800 text-sm font-medium flex items-center"
+                        >
+                          <Eye className="h-3 w-3 mr-1" />
+                          Show full description
+                        </button>
+                      )}
+                    </div>
+                  )}
+                </CardHeader>
+                <CardContent className="space-y-4">
+                  {/* Tournament Info */}
+                  <div className="space-y-2">
+                    <div className="flex items-center text-sm text-gray-600">
+                      <Calendar className="h-4 w-4 mr-2" />
+                      <span>
+                        {new Date(tournament.startDate).toLocaleDateString()} - {new Date(tournament.endDate).toLocaleDateString()}
+                      </span>
+                    </div>
+                    
+                    {tournament.venueName && (
+                      <div className="flex items-center text-sm text-gray-600">
+                        <MapPin className="h-4 w-4 mr-2" />
+                        <span>{tournament.venueName}</span>
                       </div>
                     )}
-                  </CardHeader>
-                  <CardContent className="space-y-4 flex-1 flex flex-col">
-                    {/* Tournament Info */}
-                    <div className="space-y-2">
-                      <div className="flex items-center text-sm text-gray-600">
-                        <Calendar className="h-4 w-4 mr-2" />
-                        <span>
-                          {new Date(tournament.startDate).toLocaleDateString()} - {new Date(tournament.endDate).toLocaleDateString()}
-                        </span>
+                    
+                    <div className="flex items-center text-sm text-gray-600">
+                      <Users className="h-4 w-4 mr-2" />
+                      <span>{tournament.divisions.length} division{tournament.divisions.length !== 1 ? 's' : ''}</span>
+                    </div>
+                  </div>
+
+                  {/* Divisions */}
+                  {tournament.divisions.length > 0 && (
+                    <div>
+                      <h4 className="text-sm font-medium text-gray-900 mb-2">Divisions:</h4>
+                      <div className="flex flex-wrap gap-1">
+                        {(tournament.divisions as any[]).map((division: any) => (
+                          <Badge key={division.id} variant="secondary" className="text-xs">
+                            {division.name}
+                          </Badge>
+                        ))}
                       </div>
-                      
-                      {tournament.venueName && (
-                        <div className="flex items-center text-sm text-gray-600">
-                          <MapPin className="h-4 w-4 mr-2" />
-                          <span>{tournament.venueName}</span>
-                        </div>
-                      )}
-                      
-                      <div className="flex items-center text-sm text-gray-600">
-                        <Users className="h-4 w-4 mr-2" />
-                        <span>{tournament.divisions.length} division{tournament.divisions.length !== 1 ? 's' : ''}</span>
-                      </div>
-                    </div>
-
-                    {/* Divisions */}
-                    {tournament.divisions.length > 0 && (
-                      <div>
-                        <h4 className="text-sm font-medium text-gray-900 mb-2">Divisions:</h4>
-                        <div className="flex flex-wrap gap-1">
-                          {(tournament.divisions as any[]).map((division: any) => (
-                            <Badge key={division.id} variant="secondary" className="text-xs">
-                              {division.name}
-                            </Badge>
-                          ))}
-                        </div>
-                      </div>
-                    )}
-
-                    {/* Entry Fee */}
-                    {tournament.entryFee && parseFloat(tournament.entryFee) > 0 && (
-                      <div className="flex items-center text-sm text-gray-600">
-                        <Trophy className="h-4 w-4 mr-2" />
-                        <span>Entry Fee: ${tournament.entryFee}</span>
-                      </div>
-                    )}
-
-                    {/* Tournament Director */}
-                    {tournament.user && (
-                      <div className="flex items-center text-sm text-gray-600">
-                        <UserIcon className="h-4 w-4 mr-2" />
-                        <span className="text-gray-500 mr-1">Tournament Director:</span>
-                        <Link
-                          href={`/profile/${tournament.user.id}`}
-                          className="flex items-center space-x-1.5 text-gray-700 hover:text-gray-900 transition-colors group"
-                        >
-                          {(tournament.user as { image?: string | null }).image ? (
-                            <Image
-                              src={(tournament.user as { image?: string | null }).image!}
-                              alt={tournament.user.name || tournament.user.email || 'TD'}
-                              width={20}
-                              height={20}
-                              className="rounded-full object-cover"
-                            />
-                          ) : (
-                            <div className="w-5 h-5 rounded-full bg-gradient-to-br from-gray-200 to-gray-300 flex items-center justify-center border border-gray-300">
-                              <UserIcon className="h-3 w-3 text-gray-500" />
-                            </div>
-                          )}
-                          <span className="font-medium group-hover:underline">
-                            {tournament.user.name || tournament.user.email}
-                          </span>
-                        </Link>
-                      </div>
-                    )}
-
-                    {/* Rating Section */}
-                    <div className="flex items-center gap-2 pt-2 border-t border-gray-200">
-                      <button
-                        onClick={() => handleRatingClick(tournament.id, 'LIKE')}
-                        disabled={toggleRating.isPending || !session}
-                        className={`flex items-center gap-1 px-2 py-1 rounded transition-colors ${
-                          tournamentRating.userRating === 'LIKE'
-                            ? 'bg-green-100 text-green-700 hover:bg-green-200'
-                            : 'bg-gray-100 text-gray-700 hover:bg-gray-200'
-                        } disabled:opacity-50 disabled:cursor-not-allowed`}
-                        title={!session ? 'Log in to like' : tournamentRating.userRating === 'LIKE' ? 'Remove like' : 'Like'}
-                      >
-                        <ThumbsUp className="h-4 w-4" />
-                        <span className="text-sm font-medium">{tournamentRating.likes}</span>
-                      </button>
-                      <button
-                        onClick={() => handleRatingClick(tournament.id, 'DISLIKE')}
-                        disabled={toggleRating.isPending || !session}
-                        className={`flex items-center gap-1 px-2 py-1 rounded transition-colors ${
-                          tournamentRating.userRating === 'DISLIKE'
-                            ? 'bg-red-100 text-red-700 hover:bg-red-200'
-                            : 'bg-gray-100 text-gray-700 hover:bg-gray-200'
-                        } disabled:opacity-50 disabled:cursor-not-allowed`}
-                        title={!session ? 'Log in to dislike' : tournamentRating.userRating === 'DISLIKE' ? 'Remove dislike' : 'Dislike'}
-                      >
-                        <ThumbsDown className="h-4 w-4" />
-                        <span className="text-sm font-medium">{tournamentRating.dislikes}</span>
-                      </button>
-                    </div>
-
-                    {/* View Results Button */}
-                    <div className="pt-2">
-                      <Link href={tournament.publicSlug ? `/t/${tournament.publicSlug}` : `/scoreboard/${tournament.id}`}>
-                        <Button className="w-full bg-green-600 hover:bg-green-700 text-white">
-                          View Results
-                        </Button>
-                      </Link>
-                    </div>
-<<<<<<< HEAD
-                  </CardContent>
-                </Card>
-              )
-            })}
-=======
+                    </div>
+                  )}
+
+                  {/* Entry Fee */}
+                  {tournament.entryFee && parseFloat(tournament.entryFee) > 0 && (
+                    <div className="flex items-center text-sm text-gray-600">
+                      <Trophy className="h-4 w-4 mr-2" />
+                      <span>Entry Fee: ${tournament.entryFee}</span>
+                    </div>
                   )}
 
                   {/* View Results Button */}
@@ -396,18 +195,13 @@
                 </CardContent>
               </Card>
             ))}
->>>>>>> 3e6cc8aa
           </div>
         ) : (
           <div className="text-center py-12">
             <Trophy className="h-12 w-12 mx-auto text-gray-400 mb-4" />
-            <h3 className="text-lg font-medium text-gray-900 mb-2">
-              {searchQuery ? 'No tournaments found' : 'No Public Tournaments Available'}
-            </h3>
+            <h3 className="text-lg font-medium text-gray-900 mb-2">No Public Tournaments Available</h3>
             <p className="text-gray-600">
-              {searchQuery 
-                ? `No tournaments match "${searchQuery}"`
-                : 'There are currently no tournaments with public results enabled.'}
+              There are currently no tournaments with public results enabled.
             </p>
           </div>
         )}
