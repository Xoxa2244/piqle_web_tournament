generator client {
  provider = "prisma-client-js"
}

datasource db {
  provider = "postgresql"
  url      = env("DATABASE_URL")
}

model User {
  id                       String                    @id @default(uuid())
  email                    String                    @unique
  name                     String?
  image                    String?
  emailVerified            DateTime?
  role                     UserRole                  @default(TD)
  isActive                 Boolean                   @default(true)
  gender                   Gender?
  city                     String?
  duprLink                 String?
  createdAt                DateTime                  @default(now())
  updatedAt                DateTime                  @updatedAt
  accounts                 Account[]
  assistantAssignments     AssistantAssignment[]
  auditLogs                AuditLog[]
  sessions                 Session[]
  tournaments              Tournament[]
  tournamentAccesses       TournamentAccess[]
  tournamentAccessRequests TournamentAccessRequest[]
<<<<<<< HEAD
  paymentsCreated          Payment[]                 @relation("PaymentsCreated")
=======
  tournamentRatings        TournamentRating[]
>>>>>>> 19b44796

  @@map("users")
}

model Account {
  id                String  @id @default(uuid())
  userId            String
  type              String
  provider          String
  providerAccountId String
  refresh_token     String?
  access_token      String?
  expires_at        Int?
  token_type        String?
  scope             String?
  id_token          String?
  session_state     String?
  user              User    @relation(fields: [userId], references: [id], onDelete: Cascade)

  @@unique([provider, providerAccountId])
  @@map("accounts")
}

model Session {
  id           String   @id @default(uuid())
  sessionToken String   @unique
  userId       String
  expires      DateTime
  user         User     @relation(fields: [userId], references: [id], onDelete: Cascade)

  @@map("sessions")
}

model VerificationToken {
  identifier String
  token      String   @id
  expires    DateTime

  @@unique([identifier, token])
  @@map("verification_tokens")
}

model Tournament {
  id                      String                    @id @default(uuid())
  title                   String
  description             String?
  rulesUrl                String?
  venueName               String?
  venueAddress            String?
  startDate               DateTime
  endDate                 DateTime
  entryFee                Decimal?                  @db.Decimal(10, 2)
  isPublicBoardEnabled    Boolean                   @default(false)
  isPaid                  Boolean                   @default(false)
  currency                String                    @default("usd")
  publicSlug              String?                   @unique
  format                  TournamentFormat          @default(SINGLE_ELIMINATION)
  createdAt               DateTime                  @default(now())
  updatedAt               DateTime                  @updatedAt
  userId                  String
  auditLogs               AuditLog[]
  divisions               Division[]
  importJobs              ImportJob[]
  players                 Player[]
  prizes                  Prize[]
  rrGroups                RoundRobinGroup[]
  tournamentAccesses      TournamentAccess[]
<<<<<<< HEAD
  paymentSetting          TournamentPaymentSetting?
  payments                Payment[]
=======
  tournamentRatings       TournamentRating[]
>>>>>>> 19b44796
  user                    User                      @relation(fields: [userId], references: [id], onDelete: Cascade, onUpdate: NoAction, map: "tournaments_userid_fkey")
  TournamentAccessRequest TournamentAccessRequest[]

  @@map("tournaments")
}

model Prize {
  id           String     @id @default(uuid())
  tournamentId String
  divisionId   String?
  place        Int
  label        String
  amount       Decimal?   @db.Decimal(10, 2)
  kind         PrizeKind  @default(CASH)
  createdAt    DateTime   @default(now())
  updatedAt    DateTime   @updatedAt
  division     Division?  @relation(fields: [divisionId], references: [id], onDelete: Cascade)
  tournament   Tournament @relation(fields: [tournamentId], references: [id], onDelete: Cascade)

  @@map("prizes")
}

model Division {
  id                    String                @id @default(uuid())
  tournamentId          String
  name                  String
  teamKind              TeamKind
  pairingMode           PairingMode
  maxTeams              Int?
  createdAt             DateTime              @default(now())
  updatedAt             DateTime              @updatedAt
  stage                 DivisionStage?        @default(RR_IN_PROGRESS)
  poolCount             Int                   @default(1)
  isMerged              Boolean               @default(false)
  mergedFromDivisionIds Json? // Array of division IDs that were merged into this division
  assistantAssignments  AssistantAssignment[]
  constraints           DivisionConstraints?
  rrBindings            DivisionRRBinding[]
  tournament            Tournament            @relation(fields: [tournamentId], references: [id], onDelete: Cascade)
  matches               Match[]
  pools                 Pool[]
  prizes                Prize[]
  standings             Standing[]
  teams                 Team[]
  tournamentAccesses    TournamentAccess[]
  payments              Payment[]

  @@map("divisions")
}

model DivisionConstraints {
  id         String           @id @default(uuid())
  divisionId String           @unique
  minDupr    Decimal?         @db.Decimal(4, 2)
  maxDupr    Decimal?         @db.Decimal(4, 2)
  minAge     Int?
  maxAge     Int?
  genders    GenderConstraint @default(ANY)
  createdAt  DateTime         @default(now())
  updatedAt  DateTime         @updatedAt
  division   Division         @relation(fields: [divisionId], references: [id], onDelete: Cascade)

  @@map("division_constraints")
}

model AssistantAssignment {
  id         String   @id @default(uuid())
  userId     String
  divisionId String
  createdAt  DateTime @default(now())
  updatedAt  DateTime @updatedAt
  division   Division @relation(fields: [divisionId], references: [id], onDelete: Cascade)
  user       User     @relation(fields: [userId], references: [id], onDelete: Cascade)

  @@unique([userId, divisionId])
  @@map("assistant_assignments")
}

model Pool {
  id         String     @id @default(uuid())
  divisionId String
  name       String
  order      Int
  createdAt  DateTime   @default(now())
  updatedAt  DateTime   @updatedAt
  matches    Match[]
  division   Division   @relation(fields: [divisionId], references: [id], onDelete: Cascade)
  standings  Standing[]
  teams      Team[]

  @@map("pools")
}

model Team {
  id          String       @id @default(uuid())
  divisionId  String
  poolId      String?
  name        String
  seed        Int?
  note        String?
  createdAt   DateTime     @default(now())
  updatedAt   DateTime     @updatedAt
  matchesAsA  Match[]      @relation("TeamA")
  matchesAsB  Match[]      @relation("TeamB")
  standings   Standing[]
  teamPlayers TeamPlayer[]
  division    Division     @relation(fields: [divisionId], references: [id], onDelete: Cascade)
  pool        Pool?        @relation(fields: [poolId], references: [id])
  payments    Payment[]

  @@map("teams")
}

model Player {
  id           String       @id @default(uuid())
  firstName    String       @map("firstName")
  lastName     String       @map("lastName")
  email        String?
  gender       Gender?
  birthDate    DateTime?    @map("birthDate")
  externalId   String?      @map("externalId")
  createdAt    DateTime     @default(now()) @map("createdAt")
  updatedAt    DateTime     @updatedAt @map("updatedAt")
  duprRating   Decimal?     @map("dupr_rating") @db.Decimal(3, 2)
  isPaid       Boolean?     @default(false) @map("is_paid")
  isWaitlist   Boolean?     @default(false) @map("is_waitlist")
  dupr         String?      @db.VarChar
  tournamentId String?      @map("tournament_id")
  tournament   Tournament?  @relation(fields: [tournamentId], references: [id], onDelete: Cascade, onUpdate: NoAction)
  teamPlayers  TeamPlayer[]
  payments     Payment[]

  @@map("players")
}

model TeamPlayer {
  id        String     @id @default(uuid())
  teamId    String     @map("teamId")
  playerId  String     @map("playerId")
  role      PlayerRole @default(PLAYER)
  createdAt DateTime   @default(now()) @map("createdAt")
  updatedAt DateTime   @updatedAt @map("updatedAt")
  player    Player     @relation(fields: [playerId], references: [id], onDelete: Cascade)
  team      Team       @relation(fields: [teamId], references: [id], onDelete: Cascade)

  @@unique([teamId, playerId])
  @@map("team_players")
}

model RoundRobinGroup {
  id           String              @id @default(uuid())
  tournamentId String
  name         String
  rrSettingsId String
  createdAt    DateTime            @default(now())
  updatedAt    DateTime            @updatedAt
  bindings     DivisionRRBinding[]
  matches      Match[]
  rrSettings   RRSettings          @relation(fields: [rrSettingsId], references: [id], onDelete: Cascade)
  tournament   Tournament          @relation(fields: [tournamentId], references: [id], onDelete: Cascade)
  standings    Standing[]

  @@map("round_robin_groups")
}

model RRSettings {
  id            String            @id @default(uuid())
  targetPoints  Int               @default(11)
  winBy         Int               @default(2)
  gamesPerMatch Int               @default(1)
  bestOfMode    BestOfMode        @default(FIXED_GAMES)
  createdAt     DateTime          @default(now())
  updatedAt     DateTime          @updatedAt
  rrGroups      RoundRobinGroup[]

  @@map("rr_settings")
}

model DivisionRRBinding {
  id         String          @id @default(uuid())
  divisionId String
  rrGroupId  String
  status     BindingStatus   @default(BOUND)
  createdAt  DateTime        @default(now())
  updatedAt  DateTime        @updatedAt
  division   Division        @relation(fields: [divisionId], references: [id], onDelete: Cascade)
  rrGroup    RoundRobinGroup @relation(fields: [rrGroupId], references: [id], onDelete: Cascade)

  @@unique([divisionId, rrGroupId])
  @@map("division_rr_bindings")
}

model Match {
  id           String           @id @default(uuid())
  rrGroupId    String?
  divisionId   String?
  poolId       String?
  roundIndex   Int
  stage        MatchStage
  teamAId      String
  teamBId      String
  bestOfMode   BestOfMode
  gamesCount   Int
  targetPoints Int
  winBy        Int
  winnerTeamId String?
  locked       Boolean          @default(false)
  createdAt    DateTime         @default(now())
  updatedAt    DateTime         @updatedAt
  note         String?          @db.VarChar(255)
  games        Game[]
  tiebreaker   Tiebreaker?
  division     Division?        @relation(fields: [divisionId], references: [id], onDelete: Cascade)
  pool         Pool?            @relation(fields: [poolId], references: [id], onDelete: Cascade)
  rrGroup      RoundRobinGroup? @relation(fields: [rrGroupId], references: [id], onDelete: Cascade)
  teamA        Team             @relation("TeamA", fields: [teamAId], references: [id], onDelete: Cascade)
  teamB        Team             @relation("TeamB", fields: [teamBId], references: [id], onDelete: Cascade)

  @@map("matches")
}

model Game {
  id        String      @id @default(uuid())
  matchId   String
  index     Int
  scoreA    Int         @default(0)
  scoreB    Int         @default(0)
  winner    GameWinner?
  gameType  GameType? // For MLP: WOMEN, MEN, MIXED_1, MIXED_2
  createdAt DateTime    @default(now())
  updatedAt DateTime    @updatedAt
  match     Match       @relation(fields: [matchId], references: [id], onDelete: Cascade)

  @@unique([matchId, index])
  @@map("games")
}

model Tiebreaker {
  id           String   @id @default(uuid())
  matchId      String   @unique
  teamAScore   Int      @default(0)
  teamBScore   Int      @default(0)
  winnerTeamId String?
  sequence     Json? // Array of { order, teamAPlayerId, teamBPlayerId } - optional
  createdAt    DateTime @default(now())
  updatedAt    DateTime @updatedAt
  match        Match    @relation(fields: [matchId], references: [id], onDelete: Cascade)

  @@map("tiebreakers")
}

model Standing {
  id            String           @id @default(uuid())
  rrGroupId     String?
  divisionId    String?
  poolId        String?
  teamId        String
  wins          Int              @default(0)
  losses        Int              @default(0)
  pointsFor     Int              @default(0)
  pointsAgainst Int              @default(0)
  pointDiff     Int              @default(0)
  createdAt     DateTime         @default(now())
  updatedAt     DateTime         @updatedAt
  division      Division?        @relation(fields: [divisionId], references: [id], onDelete: Cascade)
  pool          Pool?            @relation(fields: [poolId], references: [id], onDelete: Cascade)
  rrGroup       RoundRobinGroup? @relation(fields: [rrGroupId], references: [id], onDelete: Cascade)
  team          Team             @relation(fields: [teamId], references: [id], onDelete: Cascade)

  @@unique([rrGroupId, teamId])
  @@unique([divisionId, teamId])
  @@unique([poolId, teamId])
  @@map("standings")
}

model TournamentPaymentSetting {
  id                   String               @id @default(uuid())
  tournamentId         String               @unique
  stripeAccountId      String?
  stripeAccountStatus  StripeAccountStatus  @default(PENDING)
  paymentsEnabled      Boolean              @default(false)
  createdAt            DateTime             @default(now())
  updatedAt            DateTime             @updatedAt
  tournament           Tournament           @relation(fields: [tournamentId], references: [id], onDelete: Cascade)

  @@map("tournament_payment_settings")
}

model Payment {
  id                     String            @id @default(uuid())
  tournamentId           String
  divisionId             String?
  teamId                 String?
  playerId               String?
  amount                 Int
  currency               String
  applicationFeeAmount   Int               @default(0)
  platformRevenue        Int               @default(0)
  payoutAmount           Int               @default(0)
  stripeCheckoutSessionId String?          @unique
  stripePaymentIntentId  String?           @unique
  status                 PaymentStatus     @default(PENDING)
  metadata               Json?
  createdByUserId        String?
  createdAt              DateTime          @default(now())
  updatedAt              DateTime          @updatedAt
  tournament             Tournament        @relation(fields: [tournamentId], references: [id], onDelete: Cascade)
  division               Division?         @relation(fields: [divisionId], references: [id], onDelete: SetNull)
  team                   Team?             @relation(fields: [teamId], references: [id], onDelete: SetNull)
  player                 Player?           @relation(fields: [playerId], references: [id], onDelete: SetNull)
  createdBy              User?             @relation("PaymentsCreated", fields: [createdByUserId], references: [id], onDelete: SetNull)

  @@index([tournamentId])
  @@index([divisionId])
  @@index([teamId])
  @@index([playerId])
  @@map("payments")
}

model ImportJob {
  id           String       @id @default(uuid())
  tournamentId String
  source       ImportSource @default(PBT_CSV)
  status       ImportStatus @default(PENDING)
  mappingJson  Json?
  rawFileUrl   String?
  createdAt    DateTime     @default(now())
  updatedAt    DateTime     @updatedAt
  tournament   Tournament   @relation(fields: [tournamentId], references: [id], onDelete: Cascade)

  @@map("import_jobs")
}

model AuditLog {
  id           String     @id @default(uuid())
  actorUserId  String
  tournamentId String
  action       String
  entityType   String
  entityId     String
  payload      Json?
  createdAt    DateTime   @default(now())
  actor        User       @relation(fields: [actorUserId], references: [id], onDelete: Cascade)
  tournament   Tournament @relation(fields: [tournamentId], references: [id], onDelete: Cascade)

  @@map("audit_logs")
}

model TournamentAccess {
  id           String      @id @default(uuid())
  userId       String
  tournamentId String
  divisionId   String? // null = access to all divisions
  accessLevel  AccessLevel @default(SCORE_ONLY)
  createdAt    DateTime    @default(now())
  updatedAt    DateTime    @updatedAt

  user       User       @relation(fields: [userId], references: [id], onDelete: Cascade)
  tournament Tournament @relation(fields: [tournamentId], references: [id], onDelete: Cascade)
  division   Division?  @relation(fields: [divisionId], references: [id], onDelete: Cascade)

  @@unique([userId, tournamentId, divisionId])
  @@map("tournament_accesses")
}

model TournamentAccessRequest {
  id           String              @id @default(uuid())
  userId       String
  tournamentId String
  status       AccessRequestStatus @default(PENDING)
  message      String? // Optional message from requester
  createdAt    DateTime            @default(now())
  updatedAt    DateTime            @updatedAt

  user       User       @relation(fields: [userId], references: [id], onDelete: Cascade)
  tournament Tournament @relation(fields: [tournamentId], references: [id], onDelete: Cascade)

  @@unique([userId, tournamentId]) // One request per user per tournament
  @@map("tournament_access_requests")
}

model TournamentRating {
  id           String     @id @default(uuid())
  tournamentId String
  userId       String
  rating       RatingType
  createdAt    DateTime   @default(now())
  updatedAt    DateTime   @updatedAt

  tournament Tournament @relation(fields: [tournamentId], references: [id], onDelete: Cascade)
  user       User       @relation(fields: [userId], references: [id], onDelete: Cascade)

  @@unique([userId, tournamentId]) // One rating per user per tournament
  @@map("tournament_ratings")
}

enum UserRole {
  TD
  ASSISTANT
}

enum AccessLevel {
  ADMIN // Full access like Tournament Director
  SCORE_ONLY // Only score input access
}

enum AccessRequestStatus {
  PENDING
  APPROVED
  REJECTED
}

enum TeamKind {
  SINGLES_1v1
  DOUBLES_2v2
  SQUAD_4v4
}

enum PairingMode {
  FIXED
  MIX_AND_MATCH
}

enum GenderConstraint {
  ANY
  MEN
  WOMEN
  MIXED
}

enum Gender {
  M
  F
  X
}

enum PlayerRole {
  CAPTAIN
  PLAYER
  SUB
}

enum BestOfMode {
  FIXED_GAMES
  BEST_OF
}

enum BindingStatus {
  BOUND
  UNBOUND
}

enum MatchStage {
  ROUND_ROBIN
  ELIMINATION
  PLAY_IN
}

enum GameWinner {
  A
  B
}

enum PrizeKind {
  CASH
  OTHER
}

enum ImportSource {
  PBT_CSV
}

enum ImportStatus {
  PENDING
  PROCESSING
  COMPLETED
  FAILED
}

enum StripeAccountStatus {
  PENDING
  REQUIRE_ONBOARDING
  ACTIVE
}

enum PaymentStatus {
  PENDING
  REQUIRES_ACTION
  SUCCEEDED
  FAILED
  REFUNDED
}

enum DivisionStage {
  RR_IN_PROGRESS
  RR_COMPLETE
  PLAY_IN_SCHEDULED
  PLAY_IN_IN_PROGRESS
  PLAY_IN_COMPLETE
  PO_R1_SCHEDULED
  PO_R1_IN_PROGRESS
  PO_R1_COMPLETE
  PO_R2_SCHEDULED
  PO_R2_IN_PROGRESS
  PO_R2_COMPLETE
  PO_R3_SCHEDULED
  PO_R3_IN_PROGRESS
  PO_R3_COMPLETE
  FINAL_SCHEDULED
  FINAL_IN_PROGRESS
  FINAL_COMPLETE
  DIVISION_COMPLETE
}

enum RatingType {
  LIKE
  DISLIKE
}

enum TournamentFormat {
  SINGLE_ELIMINATION
  MLP
}

enum GameType {
  WOMEN
  MEN
  MIXED_1
  MIXED_2
}<|MERGE_RESOLUTION|>--- conflicted
+++ resolved
@@ -27,11 +27,7 @@
   tournaments              Tournament[]
   tournamentAccesses       TournamentAccess[]
   tournamentAccessRequests TournamentAccessRequest[]
-<<<<<<< HEAD
-  paymentsCreated          Payment[]                 @relation("PaymentsCreated")
-=======
   tournamentRatings        TournamentRating[]
->>>>>>> 19b44796
 
   @@map("users")
 }
@@ -85,8 +81,6 @@
   endDate                 DateTime
   entryFee                Decimal?                  @db.Decimal(10, 2)
   isPublicBoardEnabled    Boolean                   @default(false)
-  isPaid                  Boolean                   @default(false)
-  currency                String                    @default("usd")
   publicSlug              String?                   @unique
   format                  TournamentFormat          @default(SINGLE_ELIMINATION)
   createdAt               DateTime                  @default(now())
@@ -99,12 +93,7 @@
   prizes                  Prize[]
   rrGroups                RoundRobinGroup[]
   tournamentAccesses      TournamentAccess[]
-<<<<<<< HEAD
-  paymentSetting          TournamentPaymentSetting?
-  payments                Payment[]
-=======
   tournamentRatings       TournamentRating[]
->>>>>>> 19b44796
   user                    User                      @relation(fields: [userId], references: [id], onDelete: Cascade, onUpdate: NoAction, map: "tournaments_userid_fkey")
   TournamentAccessRequest TournamentAccessRequest[]
 
@@ -150,7 +139,6 @@
   standings             Standing[]
   teams                 Team[]
   tournamentAccesses    TournamentAccess[]
-  payments              Payment[]
 
   @@map("divisions")
 }
@@ -213,7 +201,6 @@
   teamPlayers TeamPlayer[]
   division    Division     @relation(fields: [divisionId], references: [id], onDelete: Cascade)
   pool        Pool?        @relation(fields: [poolId], references: [id])
-  payments    Payment[]
 
   @@map("teams")
 }
@@ -235,7 +222,6 @@
   tournamentId String?      @map("tournament_id")
   tournament   Tournament?  @relation(fields: [tournamentId], references: [id], onDelete: Cascade, onUpdate: NoAction)
   teamPlayers  TeamPlayer[]
-  payments     Payment[]
 
   @@map("players")
 }
@@ -380,50 +366,6 @@
   @@map("standings")
 }
 
-model TournamentPaymentSetting {
-  id                   String               @id @default(uuid())
-  tournamentId         String               @unique
-  stripeAccountId      String?
-  stripeAccountStatus  StripeAccountStatus  @default(PENDING)
-  paymentsEnabled      Boolean              @default(false)
-  createdAt            DateTime             @default(now())
-  updatedAt            DateTime             @updatedAt
-  tournament           Tournament           @relation(fields: [tournamentId], references: [id], onDelete: Cascade)
-
-  @@map("tournament_payment_settings")
-}
-
-model Payment {
-  id                     String            @id @default(uuid())
-  tournamentId           String
-  divisionId             String?
-  teamId                 String?
-  playerId               String?
-  amount                 Int
-  currency               String
-  applicationFeeAmount   Int               @default(0)
-  platformRevenue        Int               @default(0)
-  payoutAmount           Int               @default(0)
-  stripeCheckoutSessionId String?          @unique
-  stripePaymentIntentId  String?           @unique
-  status                 PaymentStatus     @default(PENDING)
-  metadata               Json?
-  createdByUserId        String?
-  createdAt              DateTime          @default(now())
-  updatedAt              DateTime          @updatedAt
-  tournament             Tournament        @relation(fields: [tournamentId], references: [id], onDelete: Cascade)
-  division               Division?         @relation(fields: [divisionId], references: [id], onDelete: SetNull)
-  team                   Team?             @relation(fields: [teamId], references: [id], onDelete: SetNull)
-  player                 Player?           @relation(fields: [playerId], references: [id], onDelete: SetNull)
-  createdBy              User?             @relation("PaymentsCreated", fields: [createdByUserId], references: [id], onDelete: SetNull)
-
-  @@index([tournamentId])
-  @@index([divisionId])
-  @@index([teamId])
-  @@index([playerId])
-  @@map("payments")
-}
-
 model ImportJob {
   id           String       @id @default(uuid())
   tournamentId String
@@ -582,20 +524,6 @@
   PROCESSING
   COMPLETED
   FAILED
-}
-
-enum StripeAccountStatus {
-  PENDING
-  REQUIRE_ONBOARDING
-  ACTIVE
-}
-
-enum PaymentStatus {
-  PENDING
-  REQUIRES_ACTION
-  SUCCEEDED
-  FAILED
-  REFUNDED
 }
 
 enum DivisionStage {
