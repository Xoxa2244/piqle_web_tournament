--- conflicted
+++ resolved
@@ -21,12 +21,7 @@
       entryFee: z.number().optional(),
       isPublicBoardEnabled: z.boolean().default(false),
       publicSlug: z.string().optional(),
-<<<<<<< HEAD
-      isPaid: z.boolean().optional(),
-      currency: z.string().optional(),
-=======
       format: z.enum(['SINGLE_ELIMINATION', 'MLP']).default('SINGLE_ELIMINATION'),
->>>>>>> 19b44796
     }))
     .mutation(async ({ ctx, input }) => {
       // Generate unique publicSlug
@@ -40,17 +35,9 @@
         counter++
       }
 
-      if (input.isPaid && (input.entryFee === undefined || input.entryFee === null)) {
-        throw new TRPCError({
-          code: 'BAD_REQUEST',
-          message: 'Для платного турнира необходимо указать стоимость участия',
-        })
-      }
-
       const tournament = await ctx.prisma.tournament.create({
         data: {
           ...input,
-          currency: (input.currency ?? 'usd').toLowerCase(),
           userId: ctx.session.user.id,
           publicSlug,
         },
@@ -67,16 +54,6 @@
           payload: input,
         },
       })
-
-      if (tournament.isPaid) {
-        await ctx.prisma.tournamentPaymentSetting.create({
-          data: {
-            tournamentId: tournament.id,
-            stripeAccountStatus: 'PENDING',
-            paymentsEnabled: false,
-          },
-        })
-      }
 
       return tournament
     }),
@@ -213,23 +190,15 @@
       entryFee: z.number().optional(),
       isPublicBoardEnabled: z.boolean().optional(),
       publicSlug: z.string().optional(),
-      isPaid: z.boolean().optional(),
-      currency: z.string().optional(),
     }))
     .mutation(async ({ ctx, input }) => {
       // Check admin access
       await assertTournamentAdmin(ctx.prisma, ctx.session.user.id, input.id)
 
       const { id, ...data } = input
-      if (data.currency) {
-        data.currency = data.currency.toLowerCase()
-      }
       const tournament = await ctx.prisma.tournament.update({
         where: { id },
         data,
-        include: {
-          paymentSetting: true,
-        },
       })
 
       // Log the update
@@ -243,16 +212,6 @@
           payload: data,
         },
       })
-
-      if (tournament.isPaid && !tournament.paymentSetting) {
-        await ctx.prisma.tournamentPaymentSetting.create({
-          data: {
-            tournamentId: tournament.id,
-            stripeAccountStatus: 'PENDING',
-            paymentsEnabled: false,
-          },
-        })
-      }
 
       return tournament
     }),
